--- conflicted
+++ resolved
@@ -100,11 +100,7 @@
 
     # Whether or not to skip generating TensorMethod/Functions bindings
     # for this kernel.  Technically, this doesn't actually skip generating
-<<<<<<< HEAD
-    # the binding; instead, the binding gets generated to _slow_{funcname}
-=======
     # the binding; instead, the binding gets generated to __dispatch_{funcname}
->>>>>>> 8397a62a
     # so you can make use of the normal binding if you need it.
     manual_cpp_binding: bool
 
