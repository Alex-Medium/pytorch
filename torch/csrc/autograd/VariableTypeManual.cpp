#include <c10/util/Optional.h>
#include <c10/core/ScalarType.h>
#include <torch/csrc/autograd/VariableTypeUtils.h>
#include <torch/csrc/autograd/FunctionsManual.h>
#include <torch/csrc/utils/memory.h>
#include <torch/csrc/autograd/utils/error_messages.h>
#include <torch/csrc/autograd/autograd.h>
#include <ATen/TracerMode.h>
#include <ATen/core/op_registration/op_registration.h>
#include <torch/library.h>

using namespace at;
using namespace torch::autograd::generated;

namespace torch { namespace autograd { namespace VariableType {

std::vector<at::DeprecatedTypeProperties*> allTypesForBackends(at::ArrayRef<at::Backend> backends) {
  std::vector<DeprecatedTypeProperties*> res;
  res.reserve(backends.size());
  for (auto p : backends) {
    for (int64_t s = 0; s < static_cast<int64_t>(ScalarType::NumOptions); s++) {
      auto& type = getDeprecatedTypeProperties(static_cast<Backend>(p), static_cast<ScalarType>(s));
      res.emplace_back(&type);
    }
  }
  return res;
}

C10_EXPORT std::vector<at::DeprecatedTypeProperties*> allCPUTypes() {
  return allTypesForBackends({ Backend::CPU, Backend::SparseCPU });
}

C10_EXPORT std::vector<at::DeprecatedTypeProperties*> allCUDATypes() {
  at::globalContext().lazyInitCUDA();
  return allTypesForBackends({ Backend::CUDA, Backend::SparseCUDA });
}

namespace {
const Variable & checked_cast_variable(const Tensor & t, const char * name, int pos) {
  if (!t.defined()) {
    AT_ERROR("Expected a Tensor of type Variable but found an undefined Tensor for argument #", pos, " '", name, "'");
  }
  return t;
}

Variable & checked_cast_variable(Tensor & t, const char * name, int pos) {
  if (!t.defined()) {
    AT_ERROR("Expected a Tensor of type Variable but found an undefined Tensor for argument #", pos, " '", name, "'");
  }
  return t;
}
}

const Tensor & unpack(const Tensor & t, const char * name, int pos) {
  return checked_cast_variable(t, name, pos);
}

Tensor & unpack(Tensor & t, const char * name, int pos) {
  return checked_cast_variable(t, name, pos);
}

Tensor unpack_opt(const Tensor & t, const char * name, int pos) {
  if (!t.defined()) {
    return Tensor();
  }
  return unpack(t, name, pos);
}

std::vector<at::Tensor> unpack(at::TensorList tl, const char *name, int pos) {
  std::vector<at::Tensor> ret(tl.size());
  for (size_t i = 0; i < tl.size(); ++i) {
    const auto &t = tl[i];
    if (!t.defined()) {
      continue;
    }
    ret[i] = static_cast<const Variable&>(t);
  }
  return ret;
}

namespace {

void _backward(
    const Tensor& self,
    TensorList inputs,
    const c10::optional<Tensor>& gradient,
    c10::optional<bool> keep_graph,
    bool create_graph) {
  // TODO torch::autograd::backward should take the c10::optional<Tensor> gradient directly
  // instead of us having to unwrap it to Tensor _gradient here.
  Tensor _gradient = gradient.has_value() ? *gradient : Tensor();
  std::vector<torch::autograd::Variable> input_vars(inputs.begin(), inputs.end());
  torch::autograd::backward({self}, {_gradient}, keep_graph, create_graph, input_vars);
}

void set_data(Tensor & self, const Tensor & new_data) {
  // `var.set_data(new_data)` shallow-copies all non-autograd TensorImpl fields
  // from `new_data` to `var`. It requires that `new_data` and `var` have compatible
  // tensor type.
  TORCH_CHECK(
    _has_compatible_shallow_copy_type(self, new_data),
    "Attempted to call `variable.set_data(tensor)`, but `variable` and `tensor` have incompatible tensor type.");

  // Resets gradient accumulator if metadata is out of date
  AutogradMeta* autograd_meta = impl::get_autograd_meta(self);
  if (autograd_meta) {
    std::lock_guard<std::mutex> lock(autograd_meta->mutex_);
    auto prior_accumulator = autograd_meta->grad_accumulator_.lock();
    if (prior_accumulator) {
      const auto prior_device = prior_accumulator->input_metadata(0).device();
      const auto new_device = new_data.device();

      if (!new_data.options().type_equal(self.options()) || prior_device != new_device) {
        autograd_meta->grad_accumulator_.reset();
      }
    }
  }

  // Version counter is not shared when we replace a `Variable`'s tensor data
  // by calling `set_data(...)`. The original version of the `Variable` is always preserved.
  // See NOTE [ Version Counter Sharing ] for details.
  //
  // `var.set_data(new_data)` always ignores `var`'s `allow_tensor_metadata_change_`, because
  // users need this API as an escape hatch for changing a tensor's metadata regardless of its
  // `allow_tensor_metadata_change_` value, and the users are responsible for ensuring this is
  // the behavior they want.
  self.unsafeGetTensorImpl()->shallow_copy_from(new_data.getIntrusivePtr());
}

Tensor data(const Tensor & self) {
  return self.variable_data();
}

bool is_leaf(const Tensor & self) {
  if (impl::get_autograd_meta(self)) {
    return impl::get_autograd_meta(self)->grad_fn_ == nullptr;
  } else {
    return true;
  }
}

int64_t output_nr(const Tensor & self) {
  if (impl::get_autograd_meta(self)) {
    return impl::get_autograd_meta(self)->output_nr_;
  } else {
    return 0;
  }
}

int64_t _version(const Tensor & self) {
  return self.unsafeGetTensorImpl()->version_counter().current_version();
}

Tensor& requires_grad_(Tensor& self, bool _requires_grad) {
  if (!self.is_leaf() && !_requires_grad) {
    throw std::runtime_error(
      autograd::utils::requires_grad_leaf_error(_requires_grad)
    );
  }
  return self.set_requires_grad(_requires_grad);
}

void retain_grad(Tensor & self) {
  TORCH_CHECK(self.requires_grad(), "can't retain_grad on Tensor that has requires_grad=False");
  if (self.is_leaf()) {  // no-op for leaves
    return;
  }
  if (impl::get_autograd_meta(self)->retains_grad_) {
    return;
  }
  c10::weak_intrusive_ptr<TensorImpl> weak_self(self.getIntrusivePtr());

  std::function<void(Tensor)> retain_grad_hook([weak_self](const Tensor& grad) {
    if (weak_self.expired()) {
      return;
    } else {
      auto var = weak_self.lock();
      if (!var->grad().defined()) {
        if (grad.is_sparse()) {
          var->mutable_grad() = grad.clone();
        } else {
          var->mutable_grad() = grad.clone(at::MemoryFormat::Contiguous);
        }
      } else {
        var->mutable_grad() = var->grad() + grad;
      }
    }
  });

  self.register_hook(retain_grad_hook);
  impl::get_autograd_meta(self)->retains_grad_ = true;
}

// Taken from codegened version
Tensor _fw_primal(const Tensor & self, int64_t level) {
  auto& self_ = unpack(self, "self", 0);
  std::shared_ptr<Identity> grad_fn;
  if (compute_requires_grad( self )) {
    grad_fn = std::make_shared<Identity>();
    grad_fn->set_next_edges(collect_next_edges( self ));
  }
  auto tmp = ([&]() {
    at::AutoNonVariableTypeMode non_var_type_mode(true);
    return self_.alias();
  })();
  c10::optional<std::function<at::Tensor(const at::Tensor&)>> func=c10::nullopt;
  if (!self.unsafeGetTensorImpl()->support_as_strided()) {
    auto size_vec = self.sizes().vec();
    func = [=](const at::Tensor& input_base) {
      return input_base.view(size_vec);
    };
  }
  auto result = as_view(/* base */ self, /* output */ tmp, /* is_bw_differentiable */ true,
                        /* is_fw_differentiable */ false, /* view_func */ func, /* creation_meta */ CreationMeta::DEFAULT);
  if (grad_fn) {
      set_history(flatten_tensor_args( result ), grad_fn);
  }
  if (generated::details::isFwGradDefined(self)) {
    // Modified from original codegen
    // We explicitly want to ignore the forward grad at the given level
    TORCH_CHECK(level == 0, "Invalid level given to _fw_primal");
    // End modified from original codegen
  }
  return result;
}

// We don't have an outplace copy, so this can't be generated automatically
Tensor & copy_(Tensor & self, const Tensor & src, bool non_blocking) {
  // TODO: once copy is exposed in Declarations.yaml we may be able to bind
  // it automatically
  auto& self_ = unpack(self, "self", 0);
  auto& src_ = unpack(src, "src", 1);
  std::shared_ptr<CopyBackwards> grad_fn;
  auto requires_grad = compute_requires_grad(self, src);
  requires_grad &= isDifferentiableType(self.scalar_type());
  check_inplace(self, requires_grad);
  if (requires_grad) {
    grad_fn = std::make_shared<CopyBackwards>();
    grad_fn->set_next_edges(collect_next_edges(self, src));
    grad_fn->src_options = src.options();
    grad_fn->src_device = src.device();
  }
  {
    at::AutoNonVariableTypeMode non_var_type_mode(true);
    self_.copy_(src_, non_blocking);
  }
  increment_version(self);
  rebase_history(self , std::move(grad_fn));

  if (isDifferentiableType(self.scalar_type()) &&
      (generated::details::isFwGradDefined(self) || generated::details::isFwGradDefined(src))) {
    auto self_fw_grad = generated::details::toLegacyFwGrad(self);
    auto src_fw_grad = generated::details::toLegacyFwGrad(src);
    Tensor new_fw_grad;
    if (self_fw_grad.defined()) {
      if (src_fw_grad.defined()) {
        new_fw_grad = self_fw_grad.copy_(src_fw_grad);
      } else {
        new_fw_grad = self_fw_grad.fill_(0);
      }
    } else {
      new_fw_grad = src_fw_grad;
    }
    self.set_fw_grad(new_fw_grad, /* level */ 0, /* is_inplace_op */ true);
  }

  return self;
}

Tensor& resize_(
    Tensor& self,
    IntArrayRef size,
    c10::optional<MemoryFormat> optional_memory_format) {
  auto& self_ = unpack(self, "self", 0);
  if (self.requires_grad()) {
    AT_ERROR("cannot resize variables that require grad");
  }
  {
    at::AutoNonVariableTypeMode non_var_type_mode(true);
    self_.resize_(size, optional_memory_format);
  }

  if (self.fw_grad(/* level */ 0).defined()) {
    AT_ERROR("cannot resize variables that has a forward grad");
  }

  return self;
}

Tensor& resize_as_(
    Tensor& self,
    const Tensor& the_template,
    c10::optional<MemoryFormat> optional_memory_format) {
  auto& self_ = unpack(self, "self", 0);
  auto& the_template_ = unpack(the_template, "the_template", 1);
  if (self.requires_grad()) {
    AT_ERROR("cannot resize variables that require grad");
  }
  {
    at::AutoNonVariableTypeMode non_var_type_mode(true);
    at::resize_as_(self_, the_template_, optional_memory_format);
  }

  // Handle fw grad
  if (self.fw_grad(/* level */ 0).defined()) {
    AT_ERROR("cannot resize variables that has a forward grad");
  }

  // Handle fw grad
  if (self.fw_grad(/* level */ 0).defined()) {
    AT_ERROR("cannot resize variables that has a forward grad");
  }
  return self;
}

Tensor detach(const Tensor & self) {
  RECORD_FUNCTION("detach", std::vector<c10::IValue>({self}));
  c10::optional<std::function<at::Tensor(const at::Tensor&)>> func=c10::nullopt;
  auto result = as_view(/* base */ self, /* output */ self, /* is_bw_differentiable */ false,
                        /* is_fw_differentiable */ true, /* view_func */ func, /* creation_meta */ CreationMeta::DEFAULT,
                        /*allow_tensor_metadata_change=*/false);
  namedinference::propagate_names(result, self);

  // detach only backward gradients for both primal and tangent
  if (self.fw_grad(/* level */ 0).defined()) {
    auto new_fw_grad = self.fw_grad(/* level */ 0).detach();
    result.set_fw_grad(new_fw_grad, /* level */ 0, /* is_inplace_op */ false);
  }

  return result;
}

Tensor & detach_(Tensor & self) {
  RECORD_FUNCTION("detach_", std::vector<c10::IValue>({self}));
  if (self.is_view()) {
    // NB: is_view() ==> get_autograd_meta()
    auto diff_view_meta = static_cast<torch::autograd::DifferentiableViewMeta*>(torch::autograd::impl::get_autograd_meta(self));
    // See NOTE [ View + Inplace detection ]
    if (diff_view_meta->get_creation_meta() == CreationMeta::MULTI_OUTPUT_SAFE) {
        TORCH_WARN("This view is an output of a function that "
                   "returns multiple views. Detaching such views inplace "
                   "is being deprecated and will be forbidden "
                   "starting from version 1.8. Consider using detach() instead "
                   "of detach_(). Alternatively, create this view with an "
                   "`unsafe_` version of the function that produced it.");
    } else {
      AT_ERROR("Can't detach views in-place. Use detach() instead. "
               "If you are using DistributedDataParallel (DDP) for training, "
               "and gradient_as_bucket_view is set as True, gradients are "
               "views of DDP buckets, and hence detach_() cannot be called "
               "on these gradients. To fix this error, please refer to the "
               "Optimizer.zero_grad() function in torch/optim/optimizer.py "
               "as the solution.");
    }
  }
  // I think the choice here is conservative.  In principle, doing
  // an in-place detach should give us the ability to just clear
  // the autograd meta.  But this function ONLY resets requires_grad,
  // grad_fn and output_nr; there's other metadata like debug name
  // and hooks which aren't cleared.  Is this function supposed to
  // clear those too? I'm not too sure, so I'm leaving it be for now.
  auto autograd_meta = impl::materialize_autograd_meta(self);
  autograd_meta->set_requires_grad(false, self.unsafeGetTensorImpl());
  autograd_meta->grad_fn_.reset();
  autograd_meta->output_nr_ = 0;

  // detach only backward gradients for both primal and tangent
  if (self.fw_grad(/* level */ 0).defined()) {
    self.fw_grad(/* level */ 0).detach_();
  }

  return self;
}

// Ops in the following registration list are registered as
//   (1) Math kernels
//   (2) Autograd kernels
//   (3) DefaultBackend kernels and additionally Autograd kernels
// The reason for (3) is that ops that also use dispatch (e.g. register CPU/CUDA/QuantizedCPU
// kernels) will skip picking up Math kernels for Autograd, so we register them to both
// DefaultBackend and Autograd instead. See
// https://github.com/pytorch/pytorch/tree/master/aten/src/ATen/native#choosing-the-right-dispatch-keyword
// for more details.
// Invariant:
// - Ops registered to Math or DefaultBackend below must match `MANUAL_BACKEND` set in tools/autograd/gen_variable_type.py.
//   and they have manual_kernel_registration=True in native_functions.yaml.
// - Ops registered to DispatchKey::Autograd below must be included in `MANUAL_AUTOGRAD` in tools/autograd/gen_variable_type.py

TORCH_LIBRARY_IMPL(aten, Autograd, m) {
  m.impl("resize_", torch::dispatch(DispatchKey::Autograd, TORCH_FN(VariableType::resize_)));
  m.impl("resize_as_", torch::dispatch(DispatchKey::Autograd, TORCH_FN(VariableType::resize_as_)));
  m.impl("detach", torch::dispatch(DispatchKey::Autograd, TORCH_FN(VariableType::detach)));
  m.impl("detach_", torch::dispatch(DispatchKey::Autograd, TORCH_FN(VariableType::detach_)));
  m.impl("copy_", torch::dispatch(DispatchKey::Autograd, TORCH_FN(VariableType::copy_)));
<<<<<<< HEAD
  // For backward() and requires_grad_(), we need the DefaultBackend kernel, but we also need the Autograd backend
  // kernel, because when called with a VariableTensorId tensor, it goes through the variable fallback kernel,
  // which calls callBoxed(), which doesn't support optional tensor arguments yet and backward() has an optional
  // tensor argument.
  // TODO Once callBoxed() supports optional tensor arguments, we can enable `use_c10_dispatcher: full` for backward()
  //      and requires_grad_(), then remove the backend Autograd kernel here, only leaving the Math kernel.
  m.impl("_backward", torch::dispatch(DispatchKey::Autograd, TORCH_FN(VariableType::_backward)));
  m.impl("requires_grad_", torch::dispatch(DispatchKey::Autograd, TORCH_FN(VariableType::requires_grad_)));
=======
>>>>>>> ec6d29d6
  m.impl("_fw_primal", torch::dispatch(DispatchKey::Autograd, TORCH_FN(VariableType::_fw_primal)));
}

TORCH_LIBRARY_IMPL(aten, DefaultBackend, m) {
  m.impl("_backward", torch::dispatch(DispatchKey::DefaultBackend, TORCH_FN(VariableType::_backward)));
  m.impl("requires_grad_", torch::dispatch(DispatchKey::DefaultBackend, TORCH_FN(VariableType::requires_grad_)));
}

TORCH_LIBRARY_IMPL(aten, Math, m) {
  m.impl("set_data", torch::dispatch(DispatchKey::Math, TORCH_FN(VariableType::set_data)));
  m.impl("data", torch::dispatch(DispatchKey::Math, TORCH_FN(VariableType::data)));
  m.impl("is_leaf", torch::dispatch(DispatchKey::Math, TORCH_FN(VariableType::is_leaf)));
  m.impl("output_nr", torch::dispatch(DispatchKey::Math, TORCH_FN(VariableType::output_nr)));
  m.impl("_version", torch::dispatch(DispatchKey::Math, TORCH_FN(VariableType::_version)));
  m.impl("retain_grad", torch::dispatch(DispatchKey::Math, TORCH_FN(VariableType::retain_grad)));
}

}  // namespace
}}} // namespace torch::autograd::VariableType<|MERGE_RESOLUTION|>--- conflicted
+++ resolved
@@ -299,11 +299,6 @@
   {
     at::AutoNonVariableTypeMode non_var_type_mode(true);
     at::resize_as_(self_, the_template_, optional_memory_format);
-  }
-
-  // Handle fw grad
-  if (self.fw_grad(/* level */ 0).defined()) {
-    AT_ERROR("cannot resize variables that has a forward grad");
   }
 
   // Handle fw grad
@@ -392,17 +387,6 @@
   m.impl("detach", torch::dispatch(DispatchKey::Autograd, TORCH_FN(VariableType::detach)));
   m.impl("detach_", torch::dispatch(DispatchKey::Autograd, TORCH_FN(VariableType::detach_)));
   m.impl("copy_", torch::dispatch(DispatchKey::Autograd, TORCH_FN(VariableType::copy_)));
-<<<<<<< HEAD
-  // For backward() and requires_grad_(), we need the DefaultBackend kernel, but we also need the Autograd backend
-  // kernel, because when called with a VariableTensorId tensor, it goes through the variable fallback kernel,
-  // which calls callBoxed(), which doesn't support optional tensor arguments yet and backward() has an optional
-  // tensor argument.
-  // TODO Once callBoxed() supports optional tensor arguments, we can enable `use_c10_dispatcher: full` for backward()
-  //      and requires_grad_(), then remove the backend Autograd kernel here, only leaving the Math kernel.
-  m.impl("_backward", torch::dispatch(DispatchKey::Autograd, TORCH_FN(VariableType::_backward)));
-  m.impl("requires_grad_", torch::dispatch(DispatchKey::Autograd, TORCH_FN(VariableType::requires_grad_)));
-=======
->>>>>>> ec6d29d6
   m.impl("_fw_primal", torch::dispatch(DispatchKey::Autograd, TORCH_FN(VariableType::_fw_primal)));
 }
 
