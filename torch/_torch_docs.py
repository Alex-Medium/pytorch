"""Adds docstrings to functions defined in the torch._C"""

import re

import torch._C
from torch._C import _add_docstr as add_docstr


def parse_kwargs(desc):
    """Maps a description of args to a dictionary of {argname: description}.
    Input:
        ('    weight (Tensor): a weight tensor\n' +
         '        Some optional description')
    Output: {
        'weight': \
        'weight (Tensor): a weight tensor\n        Some optional description'
    }
    """
    # Split on exactly 4 spaces after a newline
    regx = re.compile(r"\n\s{4}(?!\s)")
    kwargs = [section.strip() for section in regx.split(desc)]
    kwargs = [section for section in kwargs if len(section) > 0]
    return {desc.split(' ')[0]: desc for desc in kwargs}


def merge_dicts(*dicts):
    return {x: d[x] for d in dicts for x in d}


common_args = parse_kwargs("""
    input (Tensor): the input tensor.
    generator (:class:`torch.Generator`, optional): a pseudorandom number generator for sampling
    out (Tensor, optional): the output tensor.
    memory_format (:class:`torch.memory_format`, optional): the desired memory format of
        returned tensor. Default: ``torch.preserve_format``.
""")

reduceops_common_args = merge_dicts(common_args, parse_kwargs("""
    dtype (:class:`torch.dtype`, optional): the desired data type of returned tensor.
        If specified, the input tensor is casted to :attr:`dtype` before the operation
        is performed. This is useful for preventing data type overflows. Default: None.
    keepdim (bool): whether the output tensor has :attr:`dim` retained or not.
"""))

multi_dim_common = merge_dicts(reduceops_common_args, parse_kwargs("""
    dim (int or tuple of ints): the dimension or dimensions to reduce.
"""), {'keepdim_details': """
If :attr:`keepdim` is ``True``, the output tensor is of the same size
as :attr:`input` except in the dimension(s) :attr:`dim` where it is of size 1.
Otherwise, :attr:`dim` is squeezed (see :func:`torch.squeeze`), resulting in the
output tensor having 1 (or ``len(dim)``) fewer dimension(s).
"""})

single_dim_common = merge_dicts(reduceops_common_args, parse_kwargs("""
    dim (int): the dimension to reduce.
"""), {'keepdim_details': """If :attr:`keepdim` is ``True``, the output tensor is of the same size
as :attr:`input` except in the dimension :attr:`dim` where it is of size 1.
Otherwise, :attr:`dim` is squeezed (see :func:`torch.squeeze`), resulting in
the output tensor having 1 fewer dimension than :attr:`input`."""})

factory_common_args = merge_dicts(common_args, parse_kwargs("""
    dtype (:class:`torch.dtype`, optional): the desired data type of returned tensor.
        Default: if ``None``, uses a global default (see :func:`torch.set_default_tensor_type`).
    layout (:class:`torch.layout`, optional): the desired layout of returned Tensor.
        Default: ``torch.strided``.
    device (:class:`torch.device`, optional): the desired device of returned tensor.
        Default: if ``None``, uses the current device for the default tensor type
        (see :func:`torch.set_default_tensor_type`). :attr:`device` will be the CPU
        for CPU tensor types and the current CUDA device for CUDA tensor types.
    requires_grad (bool, optional): If autograd should record operations on the
        returned tensor. Default: ``False``.
    pin_memory (bool, optional): If set, returned tensor would be allocated in
        the pinned memory. Works only for CPU tensors. Default: ``False``.
    memory_format (:class:`torch.memory_format`, optional): the desired memory format of
        returned Tensor. Default: ``torch.contiguous_format``.
"""))

factory_like_common_args = parse_kwargs("""
    input (Tensor): the size of :attr:`input` will determine size of the output tensor.
    layout (:class:`torch.layout`, optional): the desired layout of returned tensor.
        Default: if ``None``, defaults to the layout of :attr:`input`.
    dtype (:class:`torch.dtype`, optional): the desired data type of returned Tensor.
        Default: if ``None``, defaults to the dtype of :attr:`input`.
    device (:class:`torch.device`, optional): the desired device of returned tensor.
        Default: if ``None``, defaults to the device of :attr:`input`.
    requires_grad (bool, optional): If autograd should record operations on the
        returned tensor. Default: ``False``.
    pin_memory (bool, optional): If set, returned tensor would be allocated in
        the pinned memory. Works only for CPU tensors. Default: ``False``.
    memory_format (:class:`torch.memory_format`, optional): the desired memory format of
        returned Tensor. Default: ``torch.preserve_format``.
""")

factory_data_common_args = parse_kwargs("""
    data (array_like): Initial data for the tensor. Can be a list, tuple,
        NumPy ``ndarray``, scalar, and other types.
    dtype (:class:`torch.dtype`, optional): the desired data type of returned tensor.
        Default: if ``None``, infers data type from :attr:`data`.
    device (:class:`torch.device`, optional): the desired device of returned tensor.
        Default: if ``None``, uses the current device for the default tensor type
        (see :func:`torch.set_default_tensor_type`). :attr:`device` will be the CPU
        for CPU tensor types and the current CUDA device for CUDA tensor types.
    requires_grad (bool, optional): If autograd should record operations on the
        returned tensor. Default: ``False``.
    pin_memory (bool, optional): If set, returned tensor would be allocated in
        the pinned memory. Works only for CPU tensors. Default: ``False``.
""")

add_docstr(torch.abs, r"""
abs(input, *, out=None) -> Tensor

Computes the absolute value of each element in :attr:`input`.

.. math::
    \text{out}_{i} = |\text{input}_{i}|
""" + r"""
Args:
    {input}

Keyword args:
    {out}

Example::

    >>> torch.abs(torch.tensor([-1, -2, 3]))
    tensor([ 1,  2,  3])
""".format(**common_args))

add_docstr(torch.absolute,
           r"""
absolute(input, *, out=None) -> Tensor

Alias for :func:`torch.abs`
""".format(**common_args))

add_docstr(torch.acos, r"""
acos(input, *, out=None) -> Tensor

Computes the inverse cosine of each element in :attr:`input`.

.. math::
    \text{out}_{i} = \cos^{-1}(\text{input}_{i})
""" + r"""
Args:
    {input}

Keyword args:
    {out}

Example::

    >>> a = torch.randn(4)
    >>> a
    tensor([ 0.3348, -0.5889,  0.2005, -0.1584])
    >>> torch.acos(a)
    tensor([ 1.2294,  2.2004,  1.3690,  1.7298])
""".format(**common_args))

add_docstr(torch.arccos, r"""
arccos(input, *, out=None) -> Tensor

Alias for :func:`torch.acos`.
""")

add_docstr(torch.acosh, r"""
acosh(input, *, out=None) -> Tensor

Returns a new tensor with the inverse hyperbolic cosine of the elements of :attr:`input`.

Note:
    The domain of the inverse hyperbolic cosine is `[1, inf)` and values outside this range
    will be mapped to ``NaN``, except for `+ INF` for which the output is mapped to `+ INF`.

.. math::
    \text{out}_{i} = \cosh^{-1}(\text{input}_{i})
""" + r"""
Args:
    {input}

Keyword arguments:
    {out}

Example::

    >>> a = torch.randn(4).uniform_(1, 2)
    >>> a
    tensor([ 1.3192, 1.9915, 1.9674, 1.7151 ])
    >>> torch.acosh(a)
    tensor([ 0.7791, 1.3120, 1.2979, 1.1341 ])
""".format(**common_args))

add_docstr(torch.arccosh, r"""
arccosh(input, *, out=None) -> Tensor

Alias for :func:`torch.acosh`.
""".format(**common_args))

add_docstr(torch.add, r"""
add(input, other, *, out=None)

Adds the scalar :attr:`other` to each element of the input :attr:`input`
and returns a new resulting tensor.

.. math::
    \text{{out}} = \text{{input}} + \text{{other}}

If :attr:`input` is of type FloatTensor or DoubleTensor, :attr:`other` must be
a real number, otherwise it should be an integer.

Args:
    {input}
    value (Number): the number to be added to each element of :attr:`input`

Keyword arguments:
    {out}

Example::

    >>> a = torch.randn(4)
    >>> a
    tensor([ 0.0202,  1.0985,  1.3506, -0.6056])
    >>> torch.add(a, 20)
    tensor([ 20.0202,  21.0985,  21.3506,  19.3944])

.. function:: add(input, other, *, alpha=1, out=None)

Each element of the tensor :attr:`other` is multiplied by the scalar
:attr:`alpha` and added to each element of the tensor :attr:`input`.
The resulting tensor is returned.

The shapes of :attr:`input` and :attr:`other` must be
:ref:`broadcastable <broadcasting-semantics>`.

.. math::
    \text{{out}} = \text{{input}} + \text{{alpha}} \times \text{{other}}

If :attr:`other` is of type FloatTensor or DoubleTensor, :attr:`alpha` must be
a real number, otherwise it should be an integer.

Args:
    input (Tensor): the first input tensor
    other (Tensor): the second input tensor

Keyword args:
    alpha (Number): the scalar multiplier for :attr:`other`
    {out}

Example::

    >>> a = torch.randn(4)
    >>> a
    tensor([-0.9732, -0.3497,  0.6245,  0.4022])
    >>> b = torch.randn(4, 1)
    >>> b
    tensor([[ 0.3743],
            [-1.7724],
            [-0.5811],
            [-0.8017]])
    >>> torch.add(a, b, alpha=10)
    tensor([[  2.7695,   3.3930,   4.3672,   4.1450],
            [-18.6971, -18.0736, -17.0994, -17.3216],
            [ -6.7845,  -6.1610,  -5.1868,  -5.4090],
            [ -8.9902,  -8.3667,  -7.3925,  -7.6147]])
""".format(**common_args))

add_docstr(torch.addbmm,
           r"""
addbmm(input, batch1, batch2, *, beta=1, alpha=1, out=None) -> Tensor

Performs a batch matrix-matrix product of matrices stored
in :attr:`batch1` and :attr:`batch2`,
with a reduced add step (all matrix multiplications get accumulated
along the first dimension).
:attr:`input` is added to the final result.

:attr:`batch1` and :attr:`batch2` must be 3-D tensors each containing the
same number of matrices.

If :attr:`batch1` is a :math:`(b \times n \times m)` tensor, :attr:`batch2` is a
:math:`(b \times m \times p)` tensor, :attr:`input` must be
:ref:`broadcastable <broadcasting-semantics>` with a :math:`(n \times p)` tensor
and :attr:`out` will be a :math:`(n \times p)` tensor.

.. math::
    out = \beta\ \text{input} + \alpha\ (\sum_{i=0}^{b-1} \text{batch1}_i \mathbin{@} \text{batch2}_i)

If :attr:`beta` is 0, then :attr:`input` will be ignored, and `nan` and `inf` in
it will not be propagated.
""" + r"""
For inputs of type `FloatTensor` or `DoubleTensor`, arguments :attr:`beta` and :attr:`alpha`
must be real numbers, otherwise they should be integers.

Args:
    batch1 (Tensor): the first batch of matrices to be multiplied
    batch2 (Tensor): the second batch of matrices to be multiplied

Keyword args:
    beta (Number, optional): multiplier for :attr:`input` (:math:`\beta`)
    input (Tensor): matrix to be added
    alpha (Number, optional): multiplier for `batch1 @ batch2` (:math:`\alpha`)
    {out}

Example::

    >>> M = torch.randn(3, 5)
    >>> batch1 = torch.randn(10, 3, 4)
    >>> batch2 = torch.randn(10, 4, 5)
    >>> torch.addbmm(M, batch1, batch2)
    tensor([[  6.6311,   0.0503,   6.9768, -12.0362,  -2.1653],
            [ -4.8185,  -1.4255,  -6.6760,   8.9453,   2.5743],
            [ -3.8202,   4.3691,   1.0943,  -1.1109,   5.4730]])
""".format(**common_args))

add_docstr(torch.addcdiv, r"""
addcdiv(input, tensor1, tensor2, *, value=1, out=None) -> Tensor

Performs the element-wise division of :attr:`tensor1` by :attr:`tensor2`,
multiply the result by the scalar :attr:`value` and add it to :attr:`input`.

.. warning::
    Integer division with addcdiv is no longer supported, and in a future
    release addcdiv will perform a true division of tensor1 and tensor2.
    The historic addcdiv behavior can be implemented as
    (input + value * torch.trunc(tensor1 / tensor2)).to(input.dtype)
    for integer inputs and as (input + value * tensor1 / tensor2) for float inputs.
    The future addcdiv behavior is just the latter implementation:
    (input + value * tensor1 / tensor2), for all dtypes.

.. math::
    \text{out}_i = \text{input}_i + \text{value} \times \frac{\text{tensor1}_i}{\text{tensor2}_i}
""" + r"""

The shapes of :attr:`input`, :attr:`tensor1`, and :attr:`tensor2` must be
:ref:`broadcastable <broadcasting-semantics>`.

For inputs of type `FloatTensor` or `DoubleTensor`, :attr:`value` must be
a real number, otherwise an integer.

Args:
    input (Tensor): the tensor to be added
    tensor1 (Tensor): the numerator tensor
    tensor2 (Tensor): the denominator tensor

Keyword args:
    value (Number, optional): multiplier for :math:`\text{{tensor1}} / \text{{tensor2}}`
    {out}

Example::

    >>> t = torch.randn(1, 3)
    >>> t1 = torch.randn(3, 1)
    >>> t2 = torch.randn(1, 3)
    >>> torch.addcdiv(t, t1, t2, value=0.1)
    tensor([[-0.2312, -3.6496,  0.1312],
            [-1.0428,  3.4292, -0.1030],
            [-0.5369, -0.9829,  0.0430]])
""".format(**common_args))

add_docstr(torch.addcmul,
           r"""
addcmul(input, tensor1, tensor2, *, value=1, out=None) -> Tensor

Performs the element-wise multiplication of :attr:`tensor1`
by :attr:`tensor2`, multiply the result by the scalar :attr:`value`
and add it to :attr:`input`.

.. math::
    \text{out}_i = \text{input}_i + \text{value} \times \text{tensor1}_i \times \text{tensor2}_i
""" + r"""
The shapes of :attr:`tensor`, :attr:`tensor1`, and :attr:`tensor2` must be
:ref:`broadcastable <broadcasting-semantics>`.

For inputs of type `FloatTensor` or `DoubleTensor`, :attr:`value` must be
a real number, otherwise an integer.

Args:
    input (Tensor): the tensor to be added
    tensor1 (Tensor): the tensor to be multiplied
    tensor2 (Tensor): the tensor to be multiplied

Keyword args:
    value (Number, optional): multiplier for :math:`tensor1 .* tensor2`
    {out}

Example::

    >>> t = torch.randn(1, 3)
    >>> t1 = torch.randn(3, 1)
    >>> t2 = torch.randn(1, 3)
    >>> torch.addcmul(t, t1, t2, value=0.1)
    tensor([[-0.8635, -0.6391,  1.6174],
            [-0.7617, -0.5879,  1.7388],
            [-0.8353, -0.6249,  1.6511]])
""".format(**common_args))

add_docstr(torch.addmm,
           r"""
addmm(input, mat1, mat2, *, beta=1, alpha=1, out=None) -> Tensor

Performs a matrix multiplication of the matrices :attr:`mat1` and :attr:`mat2`.
The matrix :attr:`input` is added to the final result.

If :attr:`mat1` is a :math:`(n \times m)` tensor, :attr:`mat2` is a
:math:`(m \times p)` tensor, then :attr:`input` must be
:ref:`broadcastable <broadcasting-semantics>` with a :math:`(n \times p)` tensor
and :attr:`out` will be a :math:`(n \times p)` tensor.

:attr:`alpha` and :attr:`beta` are scaling factors on matrix-vector product between
:attr:`mat1` and :attr:`mat2` and the added matrix :attr:`input` respectively.

.. math::
    \text{out} = \beta\ \text{input} + \alpha\ (\text{mat1}_i \mathbin{@} \text{mat2}_i)

If :attr:`beta` is 0, then :attr:`input` will be ignored, and `nan` and `inf` in
it will not be propagated.
""" + r"""
For inputs of type `FloatTensor` or `DoubleTensor`, arguments :attr:`beta` and
:attr:`alpha` must be real numbers, otherwise they should be integers.

Args:
    input (Tensor): matrix to be added
    mat1 (Tensor): the first matrix to be multiplied
    mat2 (Tensor): the second matrix to be multiplied

Keyword args:
    beta (Number, optional): multiplier for :attr:`input` (:math:`\beta`)
    alpha (Number, optional): multiplier for :math:`mat1 @ mat2` (:math:`\alpha`)
    {out}

Example::

    >>> M = torch.randn(2, 3)
    >>> mat1 = torch.randn(2, 3)
    >>> mat2 = torch.randn(3, 3)
    >>> torch.addmm(M, mat1, mat2)
    tensor([[-4.8716,  1.4671, -1.3746],
            [ 0.7573, -3.9555, -2.8681]])
""".format(**common_args))

add_docstr(torch.addmv,
           r"""
addmv(input, mat, vec, *, beta=1, alpha=1, out=None) -> Tensor

Performs a matrix-vector product of the matrix :attr:`mat` and
the vector :attr:`vec`.
The vector :attr:`input` is added to the final result.

If :attr:`mat` is a :math:`(n \times m)` tensor, :attr:`vec` is a 1-D tensor of
size `m`, then :attr:`input` must be
:ref:`broadcastable <broadcasting-semantics>` with a 1-D tensor of size `n` and
:attr:`out` will be 1-D tensor of size `n`.

:attr:`alpha` and :attr:`beta` are scaling factors on matrix-vector product between
:attr:`mat` and :attr:`vec` and the added tensor :attr:`input` respectively.

.. math::
    \text{out} = \beta\ \text{input} + \alpha\ (\text{mat} \mathbin{@} \text{vec})

If :attr:`beta` is 0, then :attr:`input` will be ignored, and `nan` and `inf` in
it will not be propagated.
""" + r"""
For inputs of type `FloatTensor` or `DoubleTensor`, arguments :attr:`beta` and
:attr:`alpha` must be real numbers, otherwise they should be integers

Args:
    input (Tensor): vector to be added
    mat (Tensor): matrix to be multiplied
    vec (Tensor): vector to be multiplied

Keyword args:
    beta (Number, optional): multiplier for :attr:`input` (:math:`\beta`)
    alpha (Number, optional): multiplier for :math:`mat @ vec` (:math:`\alpha`)
    {out}

Example::

    >>> M = torch.randn(2)
    >>> mat = torch.randn(2, 3)
    >>> vec = torch.randn(3)
    >>> torch.addmv(M, mat, vec)
    tensor([-0.3768, -5.5565])
""".format(**common_args))

add_docstr(torch.addr,
           r"""
addr(input, vec1, vec2, *, beta=1, alpha=1, out=None) -> Tensor

Performs the outer-product of vectors :attr:`vec1` and :attr:`vec2`
and adds it to the matrix :attr:`input`.

Optional values :attr:`beta` and :attr:`alpha` are scaling factors on the
outer product between :attr:`vec1` and :attr:`vec2` and the added matrix
:attr:`input` respectively.

.. math::
    \text{out} = \beta\ \text{input} + \alpha\ (\text{vec1} \otimes \text{vec2})

If :attr:`beta` is 0, then :attr:`input` will be ignored, and `nan` and `inf` in
it will not be propagated.
""" + r"""
If :attr:`vec1` is a vector of size `n` and :attr:`vec2` is a vector
of size `m`, then :attr:`input` must be
:ref:`broadcastable <broadcasting-semantics>` with a matrix of size
:math:`(n \times m)` and :attr:`out` will be a matrix of size
:math:`(n \times m)`.

For inputs of type `FloatTensor` or `DoubleTensor`, arguments :attr:`beta` and
:attr:`alpha` must be real numbers, otherwise they should be integers

Args:
    input (Tensor): matrix to be added
    vec1 (Tensor): the first vector of the outer product
    vec2 (Tensor): the second vector of the outer product

Keyword args:
    beta (Number, optional): multiplier for :attr:`input` (:math:`\beta`)
    alpha (Number, optional): multiplier for :math:`\text{{vec1}} \otimes \text{{vec2}}` (:math:`\alpha`)
    {out}

Example::

    >>> vec1 = torch.arange(1., 4.)
    >>> vec2 = torch.arange(1., 3.)
    >>> M = torch.zeros(3, 2)
    >>> torch.addr(M, vec1, vec2)
    tensor([[ 1.,  2.],
            [ 2.,  4.],
            [ 3.,  6.]])
""".format(**common_args))

add_docstr(torch.allclose,
           r"""
allclose(input, other, rtol=1e-05, atol=1e-08, equal_nan=False) -> bool

This function checks if all :attr:`input` and :attr:`other` satisfy the condition:

.. math::
    \lvert \text{input} - \text{other} \rvert \leq \texttt{atol} + \texttt{rtol} \times \lvert \text{other} \rvert
""" + r"""
elementwise, for all elements of :attr:`input` and :attr:`other`. The behaviour of this function is analogous to
`numpy.allclose <https://docs.scipy.org/doc/numpy/reference/generated/numpy.allclose.html>`_

Args:
    input (Tensor): first tensor to compare
    other (Tensor): second tensor to compare
    atol (float, optional): absolute tolerance. Default: 1e-08
    rtol (float, optional): relative tolerance. Default: 1e-05
    equal_nan (bool, optional): if ``True``, then two ``NaN`` s will be considered equal. Default: ``False``

Example::

    >>> torch.allclose(torch.tensor([10000., 1e-07]), torch.tensor([10000.1, 1e-08]))
    False
    >>> torch.allclose(torch.tensor([10000., 1e-08]), torch.tensor([10000.1, 1e-09]))
    True
    >>> torch.allclose(torch.tensor([1.0, float('nan')]), torch.tensor([1.0, float('nan')]))
    False
    >>> torch.allclose(torch.tensor([1.0, float('nan')]), torch.tensor([1.0, float('nan')]), equal_nan=True)
    True
""")

add_docstr(torch.angle,
           r"""
angle(input, *, out=None) -> Tensor

Computes the element-wise angle (in radians) of the given :attr:`input` tensor.

.. math::
    \text{out}_{i} = angle(\text{input}_{i})
""" + r"""
Args:
    {input}

Keyword args:
    {out}

Example::

    >>> torch.angle(torch.tensor([-1 + 1j, -2 + 2j, 3 - 3j]))*180/3.14159
    tensor([ 135.,  135,  -45])
""".format(**common_args))

add_docstr(torch.as_strided,
           r"""
as_strided(input, size, stride, storage_offset=0) -> Tensor

Create a view of an existing `torch.Tensor` :attr:`input` with specified
:attr:`size`, :attr:`stride` and :attr:`storage_offset`.

.. warning::
    More than one element of a created tensor may refer to a single memory
    location. As a result, in-place operations (especially ones that are
    vectorized) may result in incorrect behavior. If you need to write to
    the tensors, please clone them first.

    Many PyTorch functions, which return a view of a tensor, are internally
    implemented with this function. Those functions, like
    :meth:`torch.Tensor.expand`, are easier to read and are therefore more
    advisable to use.


Args:
    {input}
    size (tuple or ints): the shape of the output tensor
    stride (tuple or ints): the stride of the output tensor
    storage_offset (int, optional): the offset in the underlying storage of the output tensor

Example::

    >>> x = torch.randn(3, 3)
    >>> x
    tensor([[ 0.9039,  0.6291,  1.0795],
            [ 0.1586,  2.1939, -0.4900],
            [-0.1909, -0.7503,  1.9355]])
    >>> t = torch.as_strided(x, (2, 2), (1, 2))
    >>> t
    tensor([[0.9039, 1.0795],
            [0.6291, 0.1586]])
    >>> t = torch.as_strided(x, (2, 2), (1, 2), 1)
    tensor([[0.6291, 0.1586],
            [1.0795, 2.1939]])
""".format(**common_args))

add_docstr(torch.as_tensor,
           r"""
as_tensor(data, dtype=None, device=None) -> Tensor

Convert the data into a `torch.Tensor`. If the data is already a `Tensor` with the same `dtype` and `device`,
no copy will be performed, otherwise a new `Tensor` will be returned with computational graph retained if data
`Tensor` has ``requires_grad=True``. Similarly, if the data is an ``ndarray`` of the corresponding `dtype` and
the `device` is the cpu, no copy will be performed.

Args:
    {data}
    {dtype}
    {device}

Example::

    >>> a = numpy.array([1, 2, 3])
    >>> t = torch.as_tensor(a)
    >>> t
    tensor([ 1,  2,  3])
    >>> t[0] = -1
    >>> a
    array([-1,  2,  3])

    >>> a = numpy.array([1, 2, 3])
    >>> t = torch.as_tensor(a, device=torch.device('cuda'))
    >>> t
    tensor([ 1,  2,  3])
    >>> t[0] = -1
    >>> a
    array([1,  2,  3])
""".format(**factory_data_common_args))

add_docstr(torch.asin, r"""
asin(input, *, out=None) -> Tensor

Returns a new tensor with the arcsine  of the elements of :attr:`input`.

.. math::
    \text{out}_{i} = \sin^{-1}(\text{input}_{i})
""" + r"""
Args:
    {input}

Keyword args:
    {out}

Example::

    >>> a = torch.randn(4)
    >>> a
    tensor([-0.5962,  1.4985, -0.4396,  1.4525])
    >>> torch.asin(a)
    tensor([-0.6387,     nan, -0.4552,     nan])
""".format(**common_args))

add_docstr(torch.arcsin, r"""
arcsin(input, *, out=None) -> Tensor

Alias for :func:`torch.asin`.
""")

add_docstr(torch.asinh,
           r"""
asinh(input, *, out=None) -> Tensor

Returns a new tensor with the inverse hyperbolic sine of the elements of :attr:`input`.

.. math::
    \text{out}_{i} = \sinh^{-1}(\text{input}_{i})
""" + r"""
Args:
    {input}

Keyword arguments:
    {out}

Example::

    >>> a = torch.randn(4)
    >>> a
    tensor([ 0.1606, -1.4267, -1.0899, -1.0250 ])
    >>> torch.asinh(a)
    tensor([ 0.1599, -1.1534, -0.9435, -0.8990 ])
""".format(**common_args))

add_docstr(torch.arcsinh, r"""
arcsinh(input, *, out=None) -> Tensor

Alias for :func:`torch.asinh`.
""")

add_docstr(torch.atan, r"""
atan(input, *, out=None) -> Tensor

Returns a new tensor with the arctangent  of the elements of :attr:`input`.

.. math::
    \text{out}_{i} = \tan^{-1}(\text{input}_{i})
""" + r"""
Args:
    {input}

Keyword args:
    {out}

Example::

    >>> a = torch.randn(4)
    >>> a
    tensor([ 0.2341,  0.2539, -0.6256, -0.6448])
    >>> torch.atan(a)
    tensor([ 0.2299,  0.2487, -0.5591, -0.5727])
""".format(**common_args))

add_docstr(torch.arctan, r"""
arctan(input, *, out=None) -> Tensor

Alias for :func:`torch.atan`.
""")

add_docstr(torch.atan2,
           r"""
atan2(input, other, *, out=None) -> Tensor

Element-wise arctangent of :math:`\text{{input}}_{{i}} / \text{{other}}_{{i}}`
with consideration of the quadrant. Returns a new tensor with the signed angles
in radians between vector :math:`(\text{{other}}_{{i}}, \text{{input}}_{{i}})`
and vector :math:`(1, 0)`. (Note that :math:`\text{{other}}_{{i}}`, the second
parameter, is the x-coordinate, while :math:`\text{{input}}_{{i}}`, the first
parameter, is the y-coordinate.)

The shapes of ``input`` and ``other`` must be
:ref:`broadcastable <broadcasting-semantics>`.

Args:
    input (Tensor): the first input tensor
    other (Tensor): the second input tensor

Keyword args:
    {out}

Example::

    >>> a = torch.randn(4)
    >>> a
    tensor([ 0.9041,  0.0196, -0.3108, -2.4423])
    >>> torch.atan2(a, torch.randn(4))
    tensor([ 0.9833,  0.0811, -1.9743, -1.4151])
""".format(**common_args))

add_docstr(torch.atanh, r"""
atanh(input, *, out=None) -> Tensor

Returns a new tensor with the inverse hyperbolic tangent of the elements of :attr:`input`.

Note:
    The domain of the inverse hyperbolic tangent is `(-1, 1)` and values outside this range
    will be mapped to ``NaN``, except for the values `1` and `-1` for which the output is
    mapped to `+/-INF` respectively.

.. math::
    \text{out}_{i} = \tanh^{-1}(\text{input}_{i})
""" + r"""
Args:
    {input}

Keyword arguments:
    {out}

Example::

    >>> a = torch.randn(4).uniform_(-1, 1)
    >>> a
    tensor([ -0.9385, 0.2968, -0.8591, -0.1871 ])
    >>> torch.atanh(a)
    tensor([ -1.7253, 0.3060, -1.2899, -0.1893 ])
""".format(**common_args))

add_docstr(torch.arctanh, r"""
arctanh(input, *, out=None) -> Tensor

Alias for :func:`torch.atanh`.
""")

add_docstr(torch.baddbmm,
           r"""
baddbmm(input, batch1, batch2, *, beta=1, alpha=1, out=None) -> Tensor

Performs a batch matrix-matrix product of matrices in :attr:`batch1`
and :attr:`batch2`.
:attr:`input` is added to the final result.

:attr:`batch1` and :attr:`batch2` must be 3-D tensors each containing the same
number of matrices.

If :attr:`batch1` is a :math:`(b \times n \times m)` tensor, :attr:`batch2` is a
:math:`(b \times m \times p)` tensor, then :attr:`input` must be
:ref:`broadcastable <broadcasting-semantics>` with a
:math:`(b \times n \times p)` tensor and :attr:`out` will be a
:math:`(b \times n \times p)` tensor. Both :attr:`alpha` and :attr:`beta` mean the
same as the scaling factors used in :meth:`torch.addbmm`.

.. math::
    \text{out}_i = \beta\ \text{input}_i + \alpha\ (\text{batch1}_i \mathbin{@} \text{batch2}_i)

If :attr:`beta` is 0, then :attr:`input` will be ignored, and `nan` and `inf` in
it will not be propagated.
""" + r"""
For inputs of type `FloatTensor` or `DoubleTensor`, arguments :attr:`beta` and
:attr:`alpha` must be real numbers, otherwise they should be integers.

Args:
    input (Tensor): the tensor to be added
    batch1 (Tensor): the first batch of matrices to be multiplied
    batch2 (Tensor): the second batch of matrices to be multiplied

Keyword args:
    beta (Number, optional): multiplier for :attr:`input` (:math:`\beta`)
    alpha (Number, optional): multiplier for :math:`\text{{batch1}} \mathbin{{@}} \text{{batch2}}` (:math:`\alpha`)
    {out}

Example::

    >>> M = torch.randn(10, 3, 5)
    >>> batch1 = torch.randn(10, 3, 4)
    >>> batch2 = torch.randn(10, 4, 5)
    >>> torch.baddbmm(M, batch1, batch2).size()
    torch.Size([10, 3, 5])
""".format(**common_args))

add_docstr(torch.bernoulli,
           r"""
bernoulli(input, *, generator=None, out=None) -> Tensor

Draws binary random numbers (0 or 1) from a Bernoulli distribution.

The :attr:`input` tensor should be a tensor containing probabilities
to be used for drawing the binary random number.
Hence, all values in :attr:`input` have to be in the range:
:math:`0 \leq \text{input}_i \leq 1`.

The :math:`\text{i}^{th}` element of the output tensor will draw a
value :math:`1` according to the :math:`\text{i}^{th}` probability value given
in :attr:`input`.

.. math::
    \text{out}_{i} \sim \mathrm{Bernoulli}(p = \text{input}_{i})
""" + r"""
The returned :attr:`out` tensor only has values 0 or 1 and is of the same
shape as :attr:`input`.

:attr:`out` can have integral ``dtype``, but :attr:`input` must have floating
point ``dtype``.

Args:
    input (Tensor): the input tensor of probability values for the Bernoulli distribution

Keyword args:
    {generator}
    {out}

Example::

    >>> a = torch.empty(3, 3).uniform_(0, 1)  # generate a uniform random matrix with range [0, 1]
    >>> a
    tensor([[ 0.1737,  0.0950,  0.3609],
            [ 0.7148,  0.0289,  0.2676],
            [ 0.9456,  0.8937,  0.7202]])
    >>> torch.bernoulli(a)
    tensor([[ 1.,  0.,  0.],
            [ 0.,  0.,  0.],
            [ 1.,  1.,  1.]])

    >>> a = torch.ones(3, 3) # probability of drawing "1" is 1
    >>> torch.bernoulli(a)
    tensor([[ 1.,  1.,  1.],
            [ 1.,  1.,  1.],
            [ 1.,  1.,  1.]])
    >>> a = torch.zeros(3, 3) # probability of drawing "1" is 0
    >>> torch.bernoulli(a)
    tensor([[ 0.,  0.,  0.],
            [ 0.,  0.,  0.],
            [ 0.,  0.,  0.]])
""".format(**common_args))

add_docstr(torch.bincount,
           r"""
bincount(input, weights=None, minlength=0) -> Tensor

Count the frequency of each value in an array of non-negative ints.

The number of bins (size 1) is one larger than the largest value in
:attr:`input` unless :attr:`input` is empty, in which case the result is a
tensor of size 0. If :attr:`minlength` is specified, the number of bins is at least
:attr:`minlength` and if :attr:`input` is empty, then the result is tensor of size
:attr:`minlength` filled with zeros. If ``n`` is the value at position ``i``,
``out[n] += weights[i]`` if :attr:`weights` is specified else
``out[n] += 1``.

Note:
    In some circumstances when using the CUDA backend with CuDNN, this operator
    may select a nondeterministic algorithm to increase performance. If this is
    undesirable, you can try to make the operation deterministic (potentially at
    a performance cost) by setting ``torch.backends.cudnn.deterministic =
    True``.
    Please see the notes on :doc:`/notes/randomness` for background.

Arguments:
    input (Tensor): 1-d int tensor
    weights (Tensor): optional, weight for each value in the input tensor.
        Should be of same size as input tensor.
    minlength (int): optional, minimum number of bins. Should be non-negative.

Returns:
    output (Tensor): a tensor of shape ``Size([max(input) + 1])`` if
    :attr:`input` is non-empty, else ``Size(0)``

Example::

    >>> input = torch.randint(0, 8, (5,), dtype=torch.int64)
    >>> weights = torch.linspace(0, 1, steps=5)
    >>> input, weights
    (tensor([4, 3, 6, 3, 4]),
     tensor([ 0.0000,  0.2500,  0.5000,  0.7500,  1.0000])

    >>> torch.bincount(input)
    tensor([0, 0, 0, 2, 2, 0, 1])

    >>> input.bincount(weights)
    tensor([0.0000, 0.0000, 0.0000, 1.0000, 1.0000, 0.0000, 0.5000])
""")

add_docstr(torch.bitwise_not,
           r"""
bitwise_not(input, *, out=None) -> Tensor

Computes the bitwise NOT of the given input tensor. The input tensor must be of
integral or Boolean types. For bool tensors, it computes the logical NOT.

Args:
    {input}

Keyword args:
    {out}

Example:

    >>> torch.bitwise_not(torch.tensor([-1, -2, 3], dtype=torch.int8))
    tensor([ 0,  1, -4], dtype=torch.int8)
""".format(**common_args))

# TODO: see https://github.com/pytorch/pytorch/issues/43667
add_docstr(torch.bmm,
           r"""
bmm(input, mat2, *, deterministic=False, out=None) -> Tensor

Performs a batch matrix-matrix product of matrices stored in :attr:`input`
and :attr:`mat2`.

:attr:`input` and :attr:`mat2` must be 3-D tensors each containing
the same number of matrices.

If :attr:`input` is a :math:`(b \times n \times m)` tensor, :attr:`mat2` is a
:math:`(b \times m \times p)` tensor, :attr:`out` will be a
:math:`(b \times n \times p)` tensor.

.. math::
    \text{out}_i = \text{input}_i \mathbin{@} \text{mat2}_i
""" + r"""
.. note:: This function does not :ref:`broadcast <broadcasting-semantics>`.
          For broadcasting matrix products, see :func:`torch.matmul`.

Args:
    input (Tensor): the first batch of matrices to be multiplied
    mat2 (Tensor): the second batch of matrices to be multiplied
    deterministic (bool, optional): flag to choose between a faster non-deterministic
                                    calculation, or a slower deterministic calculation.
                                    This argument is only available for sparse-dense CUDA bmm.
                                    Default: ``False``
    {out}

Example::

    >>> input = torch.randn(10, 3, 4)
    >>> mat2 = torch.randn(10, 4, 5)
    >>> res = torch.bmm(input, mat2)
    >>> res.size()
    torch.Size([10, 3, 5])
""".format(**common_args))

add_docstr(torch.bitwise_and,
           r"""
bitwise_and(input, other, *, out=None) -> Tensor

Computes the bitwise AND of :attr:`input` and :attr:`other`. The input tensor must be of
integral or Boolean types. For bool tensors, it computes the logical AND.

Args:
    input: the first input tensor
    other: the second input tensor

Keyword args:
    {out}

Example:

    >>> torch.bitwise_and(torch.tensor([-1, -2, 3], dtype=torch.int8), torch.tensor([1, 0, 3], dtype=torch.int8))
    tensor([1, 0,  3], dtype=torch.int8)
    >>> torch.bitwise_and(torch.tensor([True, True, False]), torch.tensor([False, True, False]))
    tensor([ False, True, False])
""".format(**common_args))

add_docstr(torch.bitwise_or,
           r"""
bitwise_or(input, other, *, out=None) -> Tensor

Computes the bitwise OR of :attr:`input` and :attr:`other`. The input tensor must be of
integral or Boolean types. For bool tensors, it computes the logical OR.

Args:
    input: the first input tensor
    other: the second input tensor

Keyword args:
    {out}

Example:

    >>> torch.bitwise_or(torch.tensor([-1, -2, 3], dtype=torch.int8), torch.tensor([1, 0, 3], dtype=torch.int8))
    tensor([-1, -2,  3], dtype=torch.int8)
    >>> torch.bitwise_or(torch.tensor([True, True, False]), torch.tensor([False, True, False]))
    tensor([ True, True, False])
""".format(**common_args))

add_docstr(torch.bitwise_xor,
           r"""
bitwise_xor(input, other, *, out=None) -> Tensor

Computes the bitwise XOR of :attr:`input` and :attr:`other`. The input tensor must be of
integral or Boolean types. For bool tensors, it computes the logical XOR.

Args:
    input: the first input tensor
    other: the second input tensor

Keyword args:
    {out}

Example:

    >>> torch.bitwise_xor(torch.tensor([-1, -2, 3], dtype=torch.int8), torch.tensor([1, 0, 3], dtype=torch.int8))
    tensor([-2, -2,  0], dtype=torch.int8)
    >>> torch.bitwise_xor(torch.tensor([True, True, False]), torch.tensor([False, True, False]))
    tensor([ True, False, False])
""".format(**common_args))

add_docstr(torch.stack,
           r"""
stack(tensors, dim=0, *, out=None) -> Tensor

Concatenates a sequence of tensors along a new dimension.

All tensors need to be of the same size.

Arguments:
    tensors (sequence of Tensors): sequence of tensors to concatenate
    dim (int): dimension to insert. Has to be between 0 and the number
        of dimensions of concatenated tensors (inclusive)

Keyword args:
    {out}
""".format(**common_args))

add_docstr(torch.hstack,
           r"""
hstack(tensors, *, out=None) -> Tensor

Stack tensors in sequence horizontally (column wise).

This is equivalent to concatenation along the first axis for 1-D tensors, and along the second axis for all other tensors.

Args:
    tensors (sequence of Tensors): sequence of tensors to concatenate

Keyword args:
    {out}

Example::

    >>> a = torch.tensor([1, 2, 3])
    >>> b = torch.tensor([4, 5, 6])
    >>> torch.hstack((a,b))
    tensor([1, 2, 3, 4, 5, 6])
    >>> a = torch.tensor([[1],[2],[3]])
    >>> b = torch.tensor([[4],[5],[6]])
    >>> torch.hstack((a,b))
    tensor([[1, 4],
            [2, 5],
            [3, 6]])

""".format(**common_args))

add_docstr(torch.vstack,
           r"""
vstack(tensors, *, out=None) -> Tensor

Stack tensors in sequence vertically (row wise).

This is equivalent to concatenation along the first axis after all 1-D tensors have been reshaped by :func:`torch.atleast_2d`.

Args:
    tensors (sequence of Tensors): sequence of tensors to concatenate

Keyword args:
    {out}

Example::

    >>> a = torch.tensor([1, 2, 3])
    >>> b = torch.tensor([4, 5, 6])
    >>> torch.vstack((a,b))
    tensor([[1, 2, 3],
            [4, 5, 6]])
    >>> a = torch.tensor([[1],[2],[3]])
    >>> b = torch.tensor([[4],[5],[6]])
    >>> torch.vstack((a,b))
    tensor([[1],
            [2],
            [3],
            [4],
            [5],
            [6]])


""".format(**common_args))

add_docstr(torch.dstack,
           r"""
dstack(tensors, *, out=None) -> Tensor

Stack tensors in sequence depthwise (along third axis).

This is equivalent to concatenation along the third axis after 1-D and 2-D tensors have been reshaped by :func:`torch.atleast_3d`.

Args:
    tensors (sequence of Tensors): sequence of tensors to concatenate

Keyword args:
    {out}

Example::
    >>> a = torch.tensor([1, 2, 3])
    >>> b = torch.tensor([4, 5, 6])
    >>> torch.dstack((a,b))
    tensor([[[1, 4],
             [2, 5],
             [3, 6]]])
    >>> a = torch.tensor([[1],[2],[3]])
    >>> b = torch.tensor([[4],[5],[6]])
    >>> torch.dstack((a,b))
    tensor([[[1, 4]],
            [[2, 5]],
            [[3, 6]]])


""".format(**common_args))

add_docstr(torch.chunk,
           r"""
chunk(input, chunks, dim=0) -> List of Tensors

Splits a tensor into a specific number of chunks. Each chunk is a view of
the input tensor.

Last chunk will be smaller if the tensor size along the given dimension
:attr:`dim` is not divisible by :attr:`chunks`.

Arguments:
    input (Tensor): the tensor to split
    chunks (int): number of chunks to return
    dim (int): dimension along which to split the tensor
""")

add_docstr(torch.unsafe_chunk,
           r"""
unsafe_chunk(input, chunks, dim=0) -> List of Tensors

Works like :func:`torch.chunk` but without enforcing the autograd restrictions
on inplace modification of the outputs.

.. warning::
    This function is safe to use as long as only the input, or only the outputs
    are modified inplace after calling this function. It is user's
    responsibility to ensure that is the case. If both the input and one or more
    of the outputs are modified inplace, gradients computed by autograd will be
    silently incorrect.
""")

add_docstr(torch.unsafe_split,
           r"""
unsafe_split(tensor, split_size_or_sections, dim=0) -> List of Tensors

Works like :func:`torch.split` but without enforcing the autograd restrictions
on inplace modification of the outputs.

.. warning::
    This function is safe to use as long as only the input, or only the outputs
    are modified inplace after calling this function. It is user's
    responsibility to ensure that is the case. If both the input and one or more
    of the outputs are modified inplace, gradients computed by autograd will be
    silently incorrect.
""")

add_docstr(torch.can_cast,
           r"""
can_cast(from, to) -> bool

Determines if a type conversion is allowed under PyTorch casting rules
described in the type promotion :ref:`documentation <type-promotion-doc>`.

Args:
    from (dtype): The original :class:`torch.dtype`.
    to (dtype): The target :class:`torch.dtype`.

Example::

    >>> torch.can_cast(torch.double, torch.float)
    True
    >>> torch.can_cast(torch.float, torch.int)
    False
""")

add_docstr(torch.cat,
           r"""
cat(tensors, dim=0, *, out=None) -> Tensor

Concatenates the given sequence of :attr:`seq` tensors in the given dimension.
All tensors must either have the same shape (except in the concatenating
dimension) or be empty.

:func:`torch.cat` can be seen as an inverse operation for :func:`torch.split`
and :func:`torch.chunk`.

:func:`torch.cat` can be best understood via examples.

Args:
    tensors (sequence of Tensors): any python sequence of tensors of the same type.
        Non-empty tensors provided must have the same shape, except in the
        cat dimension.
    dim (int, optional): the dimension over which the tensors are concatenated

Keyword args:
    {out}

Example::

    >>> x = torch.randn(2, 3)
    >>> x
    tensor([[ 0.6580, -1.0969, -0.4614],
            [-0.1034, -0.5790,  0.1497]])
    >>> torch.cat((x, x, x), 0)
    tensor([[ 0.6580, -1.0969, -0.4614],
            [-0.1034, -0.5790,  0.1497],
            [ 0.6580, -1.0969, -0.4614],
            [-0.1034, -0.5790,  0.1497],
            [ 0.6580, -1.0969, -0.4614],
            [-0.1034, -0.5790,  0.1497]])
    >>> torch.cat((x, x, x), 1)
    tensor([[ 0.6580, -1.0969, -0.4614,  0.6580, -1.0969, -0.4614,  0.6580,
             -1.0969, -0.4614],
            [-0.1034, -0.5790,  0.1497, -0.1034, -0.5790,  0.1497, -0.1034,
             -0.5790,  0.1497]])
""".format(**common_args))

add_docstr(torch.ceil,
           r"""
ceil(input, *, out=None) -> Tensor

Returns a new tensor with the ceil of the elements of :attr:`input`,
the smallest integer greater than or equal to each element.

.. math::
    \text{out}_{i} = \left\lceil \text{input}_{i} \right\rceil = \left\lfloor \text{input}_{i} \right\rfloor + 1
""" + r"""
Args:
    {input}

Keyword args:
    {out}

Example::

    >>> a = torch.randn(4)
    >>> a
    tensor([-0.6341, -1.4208, -1.0900,  0.5826])
    >>> torch.ceil(a)
    tensor([-0., -1., -1.,  1.])
""".format(**common_args))

add_docstr(torch.real,
           r"""
real(input) -> Tensor

Returns a new tensor containing real values of the :attr:`self` tensor.
The returned tensor and :attr:`self` share the same underlying storage.

.. warning::
    :func:`real` is only supported for tensors with complex dtypes.

Args:
    {input}

Example::
    >>> x=torch.randn(4, dtype=torch.cfloat)
    >>> x
    tensor([(0.3100+0.3553j), (-0.5445-0.7896j), (-1.6492-0.0633j), (-0.0638-0.8119j)])
    >>> x.real
    tensor([ 0.3100, -0.5445, -1.6492, -0.0638])

""".format(**common_args))

add_docstr(torch.imag,
           r"""
imag(input) -> Tensor

Returns a new tensor containing imaginary values of the :attr:`self` tensor.
The returned tensor and :attr:`self` share the same underlying storage.

.. warning::
    :func:`imag` is only supported for tensors with complex dtypes.

Args:
    {input}

Example::
    >>> x=torch.randn(4, dtype=torch.cfloat)
    >>> x
    tensor([(0.3100+0.3553j), (-0.5445-0.7896j), (-1.6492-0.0633j), (-0.0638-0.8119j)])
    >>> x.imag
    tensor([ 0.3553, -0.7896, -0.0633, -0.8119])

""".format(**common_args))

add_docstr(torch.view_as_real,
           r"""
view_as_real(input) -> Tensor

Returns a view of :attr:`input` as a real tensor. For an input complex tensor of
:attr:`size` :math:`m1, m2, \dots, mi`, this function returns a new
real tensor of size :math:`m1, m2, \dots, mi, 2`, where the last dimension of size 2
represents the real and imaginary components of complex numbers.

.. warning::
    :func:`view_as_real` is only supported for tensors with ``complex dtypes``.

Args:
    {input}

Example::
    >>> x=torch.randn(4, dtype=torch.cfloat)
    >>> x
    tensor([(0.4737-0.3839j), (-0.2098-0.6699j), (0.3470-0.9451j), (-0.5174-1.3136j)])
    >>> torch.view_as_real(x)
    tensor([[ 0.4737, -0.3839],
            [-0.2098, -0.6699],
            [ 0.3470, -0.9451],
            [-0.5174, -1.3136]])
""".format(**common_args))

add_docstr(torch.view_as_complex,
           r"""
view_as_complex(input) -> Tensor

Returns a view of :attr:`input` as a complex tensor. For an input complex
tensor of :attr:`size` :math:`m1, m2, \dots, mi, 2`, this function returns a
new complex tensor of :attr:`size` :math:`m1, m2, \dots, mi` where the last
dimension of the input tensor is expected to represent the real and imaginary
components of complex numbers.

.. warning::
    :func:`view_as_complex` is only supported for tensors with
    :class:`torch.dtype` ``torch.float64`` and ``torch.float32``.  The input is
    expected to have the last dimension of :attr:`size` 2. In addition, the
    tensor must have a `stride` of 1 for its last dimension. The strides of all
    other dimensions must be even numbers.

Args:
    {input}

Example::
    >>> x=torch.randn(4, 2)
    >>> x
    tensor([[ 1.6116, -0.5772],
            [-1.4606, -0.9120],
            [ 0.0786, -1.7497],
            [-0.6561, -1.6623]])
    >>> torch.view_as_complex(x)
    tensor([(1.6116-0.5772j), (-1.4606-0.9120j), (0.0786-1.7497j), (-0.6561-1.6623j)])
""".format(**common_args))

add_docstr(torch.reciprocal,
           r"""
reciprocal(input, *, out=None) -> Tensor

Returns a new tensor with the reciprocal of the elements of :attr:`input`

.. math::
    \text{out}_{i} = \frac{1}{\text{input}_{i}}
""" + r"""
Args:
    {input}

Keyword args:
    {out}

Example::

    >>> a = torch.randn(4)
    >>> a
    tensor([-0.4595, -2.1219, -1.4314,  0.7298])
    >>> torch.reciprocal(a)
    tensor([-2.1763, -0.4713, -0.6986,  1.3702])
""".format(**common_args))

add_docstr(torch.cholesky, r"""
cholesky(input, upper=False, *, out=None) -> Tensor

Computes the Cholesky decomposition of a symmetric positive-definite
matrix :math:`A` or for batches of symmetric positive-definite matrices.

If :attr:`upper` is ``True``, the returned matrix ``U`` is upper-triangular, and
the decomposition has the form:

.. math::

  A = U^TU

If :attr:`upper` is ``False``, the returned matrix ``L`` is lower-triangular, and
the decomposition has the form:

.. math::

    A = LL^T

If :attr:`upper` is ``True``, and :math:`A` is a batch of symmetric positive-definite
matrices, then the returned tensor will be composed of upper-triangular Cholesky factors
of each of the individual matrices. Similarly, when :attr:`upper` is ``False``, the returned
tensor will be composed of lower-triangular Cholesky factors of each of the individual
matrices.

Args:
    input (Tensor): the input tensor :math:`A` of size :math:`(*, n, n)` where `*` is zero or more
                batch dimensions consisting of symmetric positive-definite matrices.
    upper (bool, optional): flag that indicates whether to return a
                            upper or lower triangular matrix. Default: ``False``

Keyword args:
    out (Tensor, optional): the output matrix

Example::

    >>> a = torch.randn(3, 3)
    >>> a = torch.mm(a, a.t()) # make symmetric positive-definite
    >>> l = torch.cholesky(a)
    >>> a
    tensor([[ 2.4112, -0.7486,  1.4551],
            [-0.7486,  1.3544,  0.1294],
            [ 1.4551,  0.1294,  1.6724]])
    >>> l
    tensor([[ 1.5528,  0.0000,  0.0000],
            [-0.4821,  1.0592,  0.0000],
            [ 0.9371,  0.5487,  0.7023]])
    >>> torch.mm(l, l.t())
    tensor([[ 2.4112, -0.7486,  1.4551],
            [-0.7486,  1.3544,  0.1294],
            [ 1.4551,  0.1294,  1.6724]])
    >>> a = torch.randn(3, 2, 2)
    >>> a = torch.matmul(a, a.transpose(-1, -2)) + 1e-03 # make symmetric positive-definite
    >>> l = torch.cholesky(a)
    >>> z = torch.matmul(l, l.transpose(-1, -2))
    >>> torch.max(torch.abs(z - a)) # Max non-zero
    tensor(2.3842e-07)
""")

add_docstr(torch.cholesky_solve, r"""
cholesky_solve(input, input2, upper=False, *, out=None) -> Tensor

Solves a linear system of equations with a positive semidefinite
matrix to be inverted given its Cholesky factor matrix :math:`u`.

If :attr:`upper` is ``False``, :math:`u` is and lower triangular and `c` is
returned such that:

.. math::
    c = (u u^T)^{{-1}} b

If :attr:`upper` is ``True`` or not provided, :math:`u` is upper triangular
and `c` is returned such that:

.. math::
    c = (u^T u)^{{-1}} b

`torch.cholesky_solve(b, u)` can take in 2D inputs `b, u` or inputs that are
batches of 2D matrices. If the inputs are batches, then returns
batched outputs `c`

Args:
    input (Tensor): input matrix :math:`b` of size :math:`(*, m, k)`,
                where :math:`*` is zero or more batch dimensions
    input2 (Tensor): input matrix :math:`u` of size :math:`(*, m, m)`,
                where :math:`*` is zero of more batch dimensions composed of
                upper or lower triangular Cholesky factor
    upper (bool, optional): whether to consider the Cholesky factor as a
                            lower or upper triangular matrix. Default: ``False``.

Keyword args:
    out (Tensor, optional): the output tensor for `c`

Example::

    >>> a = torch.randn(3, 3)
    >>> a = torch.mm(a, a.t()) # make symmetric positive definite
    >>> u = torch.cholesky(a)
    >>> a
    tensor([[ 0.7747, -1.9549,  1.3086],
            [-1.9549,  6.7546, -5.4114],
            [ 1.3086, -5.4114,  4.8733]])
    >>> b = torch.randn(3, 2)
    >>> b
    tensor([[-0.6355,  0.9891],
            [ 0.1974,  1.4706],
            [-0.4115, -0.6225]])
    >>> torch.cholesky_solve(b, u)
    tensor([[ -8.1625,  19.6097],
            [ -5.8398,  14.2387],
            [ -4.3771,  10.4173]])
    >>> torch.mm(a.inverse(), b)
    tensor([[ -8.1626,  19.6097],
            [ -5.8398,  14.2387],
            [ -4.3771,  10.4173]])
""")

add_docstr(torch.cholesky_inverse, r"""
cholesky_inverse(input, upper=False, *, out=None) -> Tensor

Computes the inverse of a symmetric positive-definite matrix :math:`A` using its
Cholesky factor :math:`u`: returns matrix ``inv``. The inverse is computed using
LAPACK routines ``dpotri`` and ``spotri`` (and the corresponding MAGMA routines).

If :attr:`upper` is ``False``, :math:`u` is lower triangular
such that the returned tensor is

.. math::
    inv = (uu^{{T}})^{{-1}}

If :attr:`upper` is ``True`` or not provided, :math:`u` is upper
triangular such that the returned tensor is

.. math::
    inv = (u^T u)^{{-1}}

Args:
    input (Tensor): the input 2-D tensor :math:`u`, a upper or lower triangular
           Cholesky factor
    upper (bool, optional): whether to return a lower (default) or upper triangular matrix

Keyword args:
    out (Tensor, optional): the output tensor for `inv`

Example::

    >>> a = torch.randn(3, 3)
    >>> a = torch.mm(a, a.t()) + 1e-05 * torch.eye(3) # make symmetric positive definite
    >>> u = torch.cholesky(a)
    >>> a
    tensor([[  0.9935,  -0.6353,   1.5806],
            [ -0.6353,   0.8769,  -1.7183],
            [  1.5806,  -1.7183,  10.6618]])
    >>> torch.cholesky_inverse(u)
    tensor([[ 1.9314,  1.2251, -0.0889],
            [ 1.2251,  2.4439,  0.2122],
            [-0.0889,  0.2122,  0.1412]])
    >>> a.inverse()
    tensor([[ 1.9314,  1.2251, -0.0889],
            [ 1.2251,  2.4439,  0.2122],
            [-0.0889,  0.2122,  0.1412]])
""")

add_docstr(torch.clone, r"""
clone(input, *, memory_format=torch.preserve_format) -> Tensor

Returns a copy of :attr:`input`.

.. note::

    This function is differentiable, so gradients will flow back from the
    result of this operation to :attr:`input`. To create a tensor without an
    autograd relationship to :attr:`input` see :meth:`~Tensor.detach`.

Args:
    {input}

Keyword args:
    {memory_format}
""".format(**common_args))

add_docstr(torch.clamp, r"""
clamp(input, min, max, *, out=None) -> Tensor

Clamp all elements in :attr:`input` into the range `[` :attr:`min`, :attr:`max` `]` and return
a resulting tensor:

.. math::
    y_i = \begin{cases}
        \text{min} & \text{if } x_i < \text{min} \\
        x_i & \text{if } \text{min} \leq x_i \leq \text{max} \\
        \text{max} & \text{if } x_i > \text{max}
    \end{cases}
""" + r"""
If :attr:`input` is of type `FloatTensor` or `DoubleTensor`, args :attr:`min`
and :attr:`max` must be real numbers, otherwise they should be integers.

Args:
    {input}
    min (Number): lower-bound of the range to be clamped to
    max (Number): upper-bound of the range to be clamped to

Keyword args:
    {out}

Example::

    >>> a = torch.randn(4)
    >>> a
    tensor([-1.7120,  0.1734, -0.0478, -0.0922])
    >>> torch.clamp(a, min=-0.5, max=0.5)
    tensor([-0.5000,  0.1734, -0.0478, -0.0922])

.. function:: clamp(input, *, min, out=None) -> Tensor

Clamps all elements in :attr:`input` to be larger or equal :attr:`min`.

If :attr:`input` is of type `FloatTensor` or `DoubleTensor`, :attr:`value`
should be a real number, otherwise it should be an integer.

Args:
    {input}

Keyword args:
    min (Number): minimal value of each element in the output
    {out}

Example::

    >>> a = torch.randn(4)
    >>> a
    tensor([-0.0299, -2.3184,  2.1593, -0.8883])
    >>> torch.clamp(a, min=0.5)
    tensor([ 0.5000,  0.5000,  2.1593,  0.5000])

.. function:: clamp(input, *, max, out=None) -> Tensor

Clamps all elements in :attr:`input` to be smaller or equal :attr:`max`.

If :attr:`input` is of type `FloatTensor` or `DoubleTensor`, :attr:`value`
should be a real number, otherwise it should be an integer.

Args:
    {input}

Keyword args:
    max (Number): maximal value of each element in the output
    {out}

Example::

    >>> a = torch.randn(4)
    >>> a
    tensor([ 0.7753, -0.4702, -0.4599,  1.1899])
    >>> torch.clamp(a, max=0.5)
    tensor([ 0.5000, -0.4702, -0.4599,  0.5000])
""".format(**common_args))

add_docstr(torch.clip, r"""
clip(input, min, max, *, out=None) -> Tensor

Alias for :func:`torch.clamp`.
""".format(**common_args))

add_docstr(torch.complex,
           r"""
complex(real, imag, *, out=None) -> Tensor

Constructs a complex tensor with its real part equal to :attr:`real` and its
imaginary part equal to :attr:`imag`.

Args:
    real (Tensor): The real part of the complex tensor. Must be float or double.
    imag (Tensor): The imaginary part of the complex tensor. Must be same dtype
        as :attr:`real`.

Keyword args:
    out (Tensor): If the inputs are ``torch.float32``, must be
        ``torch.complex64``. If the inputs are ``torch.float64``, must be
        ``torch.complex128``.

Example::
    >>> real = torch.tensor([1, 2], dtype=torch.float32)
    >>> imag = torch.tensor([3, 4], dtype=torch.float32)
    >>> z = torch.complex(real, imag)
    >>> z
    tensor([(1.+3.j), (2.+4.j)])
    >>> z.dtype
    torch.complex64

""")

add_docstr(torch.polar,
           r"""
polar(abs, angle, *, out=None) -> Tensor

Constructs a complex tensor whose elements are Cartesian coordinates
corresponding to the polar coordinates with absolute value :attr:`abs` and angle
:attr:`angle`.

.. math::
    \text{out} = \text{abs} \cdot \cos(\text{angle}) + \text{abs} \cdot \sin(\text{angle}) \cdot j
""" + r"""
Args:
    abs (Tensor): The absolute value the complex tensor. Must be float or
        double.
    angle (Tensor): The angle of the complex tensor. Must be same dtype as
        :attr:`abs`.

Keyword args:
    out (Tensor): If the inputs are ``torch.float32``, must be
        ``torch.complex64``. If the inputs are ``torch.float64``, must be
        ``torch.complex128``.

Example::
    >>> import numpy as np
    >>> abs = torch.tensor([1, 2], dtype=torch.float64)
    >>> angle = torch.tensor([np.pi / 2, 5 * np.pi / 4], dtype=torch.float64)
    >>> z = torch.polar(abs, angle)
    >>> z
    tensor([(0.0000+1.0000j), (-1.4142-1.4142j)], dtype=torch.complex128)
""")

add_docstr(torch.conj,
           r"""
conj(input, *, out=None) -> Tensor

Computes the element-wise conjugate of the given :attr:`input` tensor. If :attr`input` has a non-complex dtype,
this function just returns :attr:`input`.

.. warning:: In the future, :func:`torch.conj` may return a non-writeable view for an :attr:`input` of
             non-complex dtype. It's recommended that programs not modify the tensor returned by :func:`torch.conj`
             when :attr:`input` is of non-complex dtype to be compatible with this change.

.. math::
    \text{out}_{i} = conj(\text{input}_{i})
""" + r"""
Args:
    {input}

Keyword args:
    {out}

Example::

    >>> torch.conj(torch.tensor([-1 + 1j, -2 + 2j, 3 - 3j]))
    tensor([-1 - 1j, -2 - 2j, 3 + 3j])
""".format(**common_args))

add_docstr(torch.cos,
           r"""
cos(input, *, out=None) -> Tensor

Returns a new tensor with the cosine  of the elements of :attr:`input`.

.. math::
    \text{out}_{i} = \cos(\text{input}_{i})
""" + r"""
Args:
    {input}

Keyword args:
    {out}

Example::

    >>> a = torch.randn(4)
    >>> a
    tensor([ 1.4309,  1.2706, -0.8562,  0.9796])
    >>> torch.cos(a)
    tensor([ 0.1395,  0.2957,  0.6553,  0.5574])
""".format(**common_args))

add_docstr(torch.cosh,
           r"""
cosh(input, *, out=None) -> Tensor

Returns a new tensor with the hyperbolic cosine  of the elements of
:attr:`input`.

.. math::
    \text{out}_{i} = \cosh(\text{input}_{i})
""" + r"""
Args:
    {input}

Keyword args:
    {out}

Example::

    >>> a = torch.randn(4)
    >>> a
    tensor([ 0.1632,  1.1835, -0.6979, -0.7325])
    >>> torch.cosh(a)
    tensor([ 1.0133,  1.7860,  1.2536,  1.2805])
""".format(**common_args))

add_docstr(torch.cross,
           r"""
cross(input, other, dim=None, *, out=None) -> Tensor


Returns the cross product of vectors in dimension :attr:`dim` of :attr:`input`
and :attr:`other`.

:attr:`input` and :attr:`other` must have the same size, and the size of their
:attr:`dim` dimension should be 3.

If :attr:`dim` is not given, it defaults to the first dimension found with the
size 3. Note that this might be unexpected.

Args:
    {input}
    other (Tensor): the second input tensor
    dim  (int, optional): the dimension to take the cross-product in.

Keyword args:
    {out}

Example::

    >>> a = torch.randn(4, 3)
    >>> a
    tensor([[-0.3956,  1.1455,  1.6895],
            [-0.5849,  1.3672,  0.3599],
            [-1.1626,  0.7180, -0.0521],
            [-0.1339,  0.9902, -2.0225]])
    >>> b = torch.randn(4, 3)
    >>> b
    tensor([[-0.0257, -1.4725, -1.2251],
            [-1.1479, -0.7005, -1.9757],
            [-1.3904,  0.3726, -1.1836],
            [-0.9688, -0.7153,  0.2159]])
    >>> torch.cross(a, b, dim=1)
    tensor([[ 1.0844, -0.5281,  0.6120],
            [-2.4490, -1.5687,  1.9792],
            [-0.8304, -1.3037,  0.5650],
            [-1.2329,  1.9883,  1.0551]])
    >>> torch.cross(a, b)
    tensor([[ 1.0844, -0.5281,  0.6120],
            [-2.4490, -1.5687,  1.9792],
            [-0.8304, -1.3037,  0.5650],
            [-1.2329,  1.9883,  1.0551]])
""".format(**common_args))

add_docstr(torch.logcumsumexp,
           r"""
logcumsumexp(input, dim, *, out=None) -> Tensor
Returns the logarithm of the cumulative summation of the exponentiation of
elements of :attr:`input` in the dimension :attr:`dim`.

For summation index :math:`j` given by `dim` and other indices :math:`i`, the result is

    .. math::
        \text{{logcumsumexp}}(x)_{{ij}} = \log \sum\limits_{{j=0}}^{{i}} \exp(x_{{ij}})

Args:
    {input}
    dim  (int): the dimension to do the operation over

Keyword args:
    {out}

Example::
    >>> a = torch.randn(10)
    >>> torch.logcumsumexp(a, dim=0)
    tensor([-0.42296738, -0.04462666,  0.86278635,  0.94622083,  1.05277811,
             1.39202815,  1.83525007,  1.84492621,  2.06084887,  2.06844475]))
""".format(**reduceops_common_args))

add_docstr(torch.cummax,
           r"""
cummax(input, dim, *, out=None) -> (Tensor, LongTensor)
Returns a namedtuple ``(values, indices)`` where ``values`` is the cumulative maximum of
elements of :attr:`input` in the dimension :attr:`dim`. And ``indices`` is the index
location of each maximum value found in the dimension :attr:`dim`.

.. math::
    y_i = max(x_1, x_2, x_3, \dots, x_i)

Args:
    {input}
    dim  (int): the dimension to do the operation over

Keyword args:
    out (tuple, optional): the result tuple of two output tensors (values, indices)

Example::

    >>> a = torch.randn(10)
    >>> a
    tensor([-0.3449, -1.5447,  0.0685, -1.5104, -1.1706,  0.2259,  1.4696, -1.3284,
         1.9946, -0.8209])
    >>> torch.cummax(a, dim=0)
    torch.return_types.cummax(
        values=tensor([-0.3449, -0.3449,  0.0685,  0.0685,  0.0685,  0.2259,  1.4696,  1.4696,
         1.9946,  1.9946]),
        indices=tensor([0, 0, 2, 2, 2, 5, 6, 6, 8, 8]))
""".format(**reduceops_common_args))

add_docstr(torch.cummin,
           r"""
cummin(input, dim, *, out=None) -> (Tensor, LongTensor)
Returns a namedtuple ``(values, indices)`` where ``values`` is the cumulative minimum of
elements of :attr:`input` in the dimension :attr:`dim`. And ``indices`` is the index
location of each maximum value found in the dimension :attr:`dim`.

.. math::
    y_i = min(x_1, x_2, x_3, \dots, x_i)

Args:
    {input}
    dim  (int): the dimension to do the operation over

Keyword args:
    out (tuple, optional): the result tuple of two output tensors (values, indices)

Example::

    >>> a = torch.randn(10)
    >>> a
    tensor([-0.2284, -0.6628,  0.0975,  0.2680, -1.3298, -0.4220, -0.3885,  1.1762,
         0.9165,  1.6684])
    >>> torch.cummin(a, dim=0)
    torch.return_types.cummin(
        values=tensor([-0.2284, -0.6628, -0.6628, -0.6628, -1.3298, -1.3298, -1.3298, -1.3298,
        -1.3298, -1.3298]),
        indices=tensor([0, 1, 1, 1, 4, 4, 4, 4, 4, 4]))
""".format(**reduceops_common_args))

add_docstr(torch.cumprod,
           r"""
cumprod(input, dim, *, dtype=None, out=None) -> Tensor

Returns the cumulative product of elements of :attr:`input` in the dimension
:attr:`dim`.

For example, if :attr:`input` is a vector of size N, the result will also be
a vector of size N, with elements.

.. math::
    y_i = x_1 \times x_2\times x_3\times \dots \times x_i

Args:
    {input}
    dim  (int): the dimension to do the operation over

Keyword args:
    {dtype}
    {out}

Example::

    >>> a = torch.randn(10)
    >>> a
    tensor([ 0.6001,  0.2069, -0.1919,  0.9792,  0.6727,  1.0062,  0.4126,
            -0.2129, -0.4206,  0.1968])
    >>> torch.cumprod(a, dim=0)
    tensor([ 0.6001,  0.1241, -0.0238, -0.0233, -0.0157, -0.0158, -0.0065,
             0.0014, -0.0006, -0.0001])

    >>> a[5] = 0.0
    >>> torch.cumprod(a, dim=0)
    tensor([ 0.6001,  0.1241, -0.0238, -0.0233, -0.0157, -0.0000, -0.0000,
             0.0000, -0.0000, -0.0000])
""".format(**reduceops_common_args))

add_docstr(torch.cumsum,
           r"""
cumsum(input, dim, *, dtype=None, out=None) -> Tensor

Returns the cumulative sum of elements of :attr:`input` in the dimension
:attr:`dim`.

For example, if :attr:`input` is a vector of size N, the result will also be
a vector of size N, with elements.

.. math::
    y_i = x_1 + x_2 + x_3 + \dots + x_i

Args:
    {input}
    dim  (int): the dimension to do the operation over

Keyword args:
    {dtype}
    {out}

Example::

    >>> a = torch.randn(10)
    >>> a
    tensor([-0.8286, -0.4890,  0.5155,  0.8443,  0.1865, -0.1752, -2.0595,
             0.1850, -1.1571, -0.4243])
    >>> torch.cumsum(a, dim=0)
    tensor([-0.8286, -1.3175, -0.8020,  0.0423,  0.2289,  0.0537, -2.0058,
            -1.8209, -2.9780, -3.4022])
""".format(**reduceops_common_args))

add_docstr(torch.count_nonzero,
           r"""
count_nonzero(input, dim=None) -> Tensor

Counts the number of non-zero values in the tensor :attr:`input` along the given :attr:`dim`.
If no dim is specified then all non-zeros in the tensor are counted.

Args:
    {input}
    dim (int or tuple of ints, optional): Dim or tuple of dims along which to count non-zeros.

Example::

    >>> x = torch.zeros(3,3)
    >>> x[torch.randn(3,3) > 0.5] = 1
    >>> x
    tensor([[0., 1., 1.],
            [0., 0., 0.],
            [0., 0., 1.]])
    >>> torch.count_nonzero(x)
    tensor(3)
    >>> torch.count_nonzero(x, dim=0)
    tensor([0, 1, 2])
""".format(**reduceops_common_args))

add_docstr(torch.dequantize,
           r"""
dequantize(tensor) -> Tensor

Returns an fp32 Tensor by dequantizing a quantized Tensor

Args:
    tensor (Tensor): A quantized Tensor

.. function:: dequantize(tensors) -> sequence of Tensors

Given a list of quantized Tensors, dequantize them and return a list of fp32 Tensors

Args:
     tensors (sequence of Tensors): A list of quantized Tensors
""")

add_docstr(torch.diag,
           r"""
diag(input, diagonal=0, *, out=None) -> Tensor

- If :attr:`input` is a vector (1-D tensor), then returns a 2-D square tensor
  with the elements of :attr:`input` as the diagonal.
- If :attr:`input` is a matrix (2-D tensor), then returns a 1-D tensor with
  the diagonal elements of :attr:`input`.

The argument :attr:`diagonal` controls which diagonal to consider:

- If :attr:`diagonal` = 0, it is the main diagonal.
- If :attr:`diagonal` > 0, it is above the main diagonal.
- If :attr:`diagonal` < 0, it is below the main diagonal.

Args:
    {input}
    diagonal (int, optional): the diagonal to consider

Keyword args:
    {out}

.. seealso::

        :func:`torch.diagonal` always returns the diagonal of its input.

        :func:`torch.diagflat` always constructs a tensor with diagonal elements
        specified by the input.

Examples:

Get the square matrix where the input vector is the diagonal::

    >>> a = torch.randn(3)
    >>> a
    tensor([ 0.5950,-0.0872, 2.3298])
    >>> torch.diag(a)
    tensor([[ 0.5950, 0.0000, 0.0000],
            [ 0.0000,-0.0872, 0.0000],
            [ 0.0000, 0.0000, 2.3298]])
    >>> torch.diag(a, 1)
    tensor([[ 0.0000, 0.5950, 0.0000, 0.0000],
            [ 0.0000, 0.0000,-0.0872, 0.0000],
            [ 0.0000, 0.0000, 0.0000, 2.3298],
            [ 0.0000, 0.0000, 0.0000, 0.0000]])

Get the k-th diagonal of a given matrix::

    >>> a = torch.randn(3, 3)
    >>> a
    tensor([[-0.4264, 0.0255,-0.1064],
            [ 0.8795,-0.2429, 0.1374],
            [ 0.1029,-0.6482,-1.6300]])
    >>> torch.diag(a, 0)
    tensor([-0.4264,-0.2429,-1.6300])
    >>> torch.diag(a, 1)
    tensor([ 0.0255, 0.1374])
""".format(**common_args))

add_docstr(torch.diag_embed,
           r"""
diag_embed(input, offset=0, dim1=-2, dim2=-1) -> Tensor

Creates a tensor whose diagonals of certain 2D planes (specified by
:attr:`dim1` and :attr:`dim2`) are filled by :attr:`input`.
To facilitate creating batched diagonal matrices, the 2D planes formed by
the last two dimensions of the returned tensor are chosen by default.

The argument :attr:`offset` controls which diagonal to consider:

- If :attr:`offset` = 0, it is the main diagonal.
- If :attr:`offset` > 0, it is above the main diagonal.
- If :attr:`offset` < 0, it is below the main diagonal.

The size of the new matrix will be calculated to make the specified diagonal
of the size of the last input dimension.
Note that for :attr:`offset` other than :math:`0`, the order of :attr:`dim1`
and :attr:`dim2` matters. Exchanging them is equivalent to changing the
sign of :attr:`offset`.

Applying :meth:`torch.diagonal` to the output of this function with
the same arguments yields a matrix identical to input. However,
:meth:`torch.diagonal` has different default dimensions, so those
need to be explicitly specified.

Args:
    {input} Must be at least 1-dimensional.
    offset (int, optional): which diagonal to consider. Default: 0
        (main diagonal).
    dim1 (int, optional): first dimension with respect to which to
        take diagonal. Default: -2.
    dim2 (int, optional): second dimension with respect to which to
        take diagonal. Default: -1.

Example::

    >>> a = torch.randn(2, 3)
    >>> torch.diag_embed(a)
    tensor([[[ 1.5410,  0.0000,  0.0000],
             [ 0.0000, -0.2934,  0.0000],
             [ 0.0000,  0.0000, -2.1788]],

            [[ 0.5684,  0.0000,  0.0000],
             [ 0.0000, -1.0845,  0.0000],
             [ 0.0000,  0.0000, -1.3986]]])

    >>> torch.diag_embed(a, offset=1, dim1=0, dim2=2)
    tensor([[[ 0.0000,  1.5410,  0.0000,  0.0000],
             [ 0.0000,  0.5684,  0.0000,  0.0000]],

            [[ 0.0000,  0.0000, -0.2934,  0.0000],
             [ 0.0000,  0.0000, -1.0845,  0.0000]],

            [[ 0.0000,  0.0000,  0.0000, -2.1788],
             [ 0.0000,  0.0000,  0.0000, -1.3986]],

            [[ 0.0000,  0.0000,  0.0000,  0.0000],
             [ 0.0000,  0.0000,  0.0000,  0.0000]]])
""".format(**common_args))


add_docstr(torch.diagflat,
           r"""
diagflat(input, offset=0) -> Tensor

- If :attr:`input` is a vector (1-D tensor), then returns a 2-D square tensor
  with the elements of :attr:`input` as the diagonal.
- If :attr:`input` is a tensor with more than one dimension, then returns a
  2-D tensor with diagonal elements equal to a flattened :attr:`input`.

The argument :attr:`offset` controls which diagonal to consider:

- If :attr:`offset` = 0, it is the main diagonal.
- If :attr:`offset` > 0, it is above the main diagonal.
- If :attr:`offset` < 0, it is below the main diagonal.

Args:
    {input}
    offset (int, optional): the diagonal to consider. Default: 0 (main
        diagonal).

Examples::

    >>> a = torch.randn(3)
    >>> a
    tensor([-0.2956, -0.9068,  0.1695])
    >>> torch.diagflat(a)
    tensor([[-0.2956,  0.0000,  0.0000],
            [ 0.0000, -0.9068,  0.0000],
            [ 0.0000,  0.0000,  0.1695]])
    >>> torch.diagflat(a, 1)
    tensor([[ 0.0000, -0.2956,  0.0000,  0.0000],
            [ 0.0000,  0.0000, -0.9068,  0.0000],
            [ 0.0000,  0.0000,  0.0000,  0.1695],
            [ 0.0000,  0.0000,  0.0000,  0.0000]])

    >>> a = torch.randn(2, 2)
    >>> a
    tensor([[ 0.2094, -0.3018],
            [-0.1516,  1.9342]])
    >>> torch.diagflat(a)
    tensor([[ 0.2094,  0.0000,  0.0000,  0.0000],
            [ 0.0000, -0.3018,  0.0000,  0.0000],
            [ 0.0000,  0.0000, -0.1516,  0.0000],
            [ 0.0000,  0.0000,  0.0000,  1.9342]])
""".format(**common_args))

add_docstr(torch.diagonal,
           r"""
diagonal(input, offset=0, dim1=0, dim2=1) -> Tensor

Returns a partial view of :attr:`input` with the its diagonal elements
with respect to :attr:`dim1` and :attr:`dim2` appended as a dimension
at the end of the shape.

The argument :attr:`offset` controls which diagonal to consider:

- If :attr:`offset` = 0, it is the main diagonal.
- If :attr:`offset` > 0, it is above the main diagonal.
- If :attr:`offset` < 0, it is below the main diagonal.

Applying :meth:`torch.diag_embed` to the output of this function with
the same arguments yields a diagonal matrix with the diagonal entries
of the input. However, :meth:`torch.diag_embed` has different default
dimensions, so those need to be explicitly specified.

Args:
    {input} Must be at least 2-dimensional.
    offset (int, optional): which diagonal to consider. Default: 0
        (main diagonal).
    dim1 (int, optional): first dimension with respect to which to
        take diagonal. Default: 0.
    dim2 (int, optional): second dimension with respect to which to
        take diagonal. Default: 1.

.. note::  To take a batch diagonal, pass in dim1=-2, dim2=-1.

Examples::

    >>> a = torch.randn(3, 3)
    >>> a
    tensor([[-1.0854,  1.1431, -0.1752],
            [ 0.8536, -0.0905,  0.0360],
            [ 0.6927, -0.3735, -0.4945]])


    >>> torch.diagonal(a, 0)
    tensor([-1.0854, -0.0905, -0.4945])


    >>> torch.diagonal(a, 1)
    tensor([ 1.1431,  0.0360])


    >>> x = torch.randn(2, 5, 4, 2)
    >>> torch.diagonal(x, offset=-1, dim1=1, dim2=2)
    tensor([[[-1.2631,  0.3755, -1.5977, -1.8172],
             [-1.1065,  1.0401, -0.2235, -0.7938]],

            [[-1.7325, -0.3081,  0.6166,  0.2335],
             [ 1.0500,  0.7336, -0.3836, -1.1015]]])
""".format(**common_args))

add_docstr(torch.digamma,
           r"""
digamma(input, *, out=None) -> Tensor

Computes the logarithmic derivative of the gamma function on `input`.

.. math::
    \psi(x) = \frac{d}{dx} \ln\left(\Gamma\left(x\right)\right) = \frac{\Gamma'(x)}{\Gamma(x)}
""" + r"""
Args:
    input (Tensor): the tensor to compute the digamma function on

Keyword args:
    {out}

Example::

    >>> a = torch.tensor([1, 0.5])
    >>> torch.digamma(a)
    tensor([-0.5772, -1.9635])
""".format(**common_args))


add_docstr(torch.dist,
           r"""
dist(input, other, p=2) -> Tensor

Returns the p-norm of (:attr:`input` - :attr:`other`)

The shapes of :attr:`input` and :attr:`other` must be
:ref:`broadcastable <broadcasting-semantics>`.

Args:
    {input}
    other (Tensor): the Right-hand-side input tensor
    p (float, optional): the norm to be computed

Example::

    >>> x = torch.randn(4)
    >>> x
    tensor([-1.5393, -0.8675,  0.5916,  1.6321])
    >>> y = torch.randn(4)
    >>> y
    tensor([ 0.0967, -1.0511,  0.6295,  0.8360])
    >>> torch.dist(x, y, 3.5)
    tensor(1.6727)
    >>> torch.dist(x, y, 3)
    tensor(1.6973)
    >>> torch.dist(x, y, 0)
    tensor(inf)
    >>> torch.dist(x, y, 1)
    tensor(2.6537)
""".format(**common_args))

add_docstr(torch.div, r"""
div(input, other, *, out=None) -> Tensor

<<<<<<< HEAD
Divides each element of the input ``input`` with the scalar ``other`` and
returns a new resulting tensor.

.. warning::
    Integer division using div is no longer supported, and in a future release
    div will perform true division as in Python 3. Use :func:`torch.true_divide`
    or :func:`torch.floor_divide` (// in Python), instead. To mimic the historic
    integer division behavior, use
    `torch.trunc(torch.true_divide(input, other)).to(torch.result_type(input, other))`.
=======
Divides each element of the input ``input`` by the corresponding element of
:attr:`other`.
>>>>>>> ed862d36

.. math::
    \text{{out}}_i = \frac{{\text{{input}}_i}}{{\text{{other}}_i}}

.. note::
    Performs a "true" division like Python 3. See :func:`torch.floor_divide`
    for floor division.

Supports :ref:`broadcasting to a common shape <broadcasting-semantics>`,
:ref:`type promotion <type-promotion-doc>`, and integer, float, and complex inputs.
Always promotes integer types to the default scalar type.

Args:
    input (Tensor): the dividend
    other (Tensor or Number): the divisor

Keyword args:
    {out}

Examples::

    >>> a = torch.randn(5)
    >>> a
    tensor([ 0.3810,  1.2774, -0.2972, -0.3719,  0.4637])
    >>> torch.div(a, 0.5)
    tensor([ 0.7620,  2.5548, -0.5944, -0.7439,  0.9275])
    >>> a = torch.randn(4, 4)
    >>> a
    tensor([[-0.3711, -1.9353, -0.4605, -0.2917],
            [ 0.1815, -1.0111,  0.9805, -1.5923],
            [ 0.1062,  1.4581,  0.7759, -1.2344],
            [-0.1830, -0.0313,  1.1908, -1.4757]])
    >>> b = torch.randn(4)
    >>> b
    tensor([ 0.8032,  0.2930, -0.8113, -0.2308])
    >>> torch.div(a, b)
    tensor([[-0.4620, -6.6051,  0.5676,  1.2637],
            [ 0.2260, -3.4507, -1.2086,  6.8988],
            [ 0.1322,  4.9764, -0.9564,  5.3480],
            [-0.2278, -0.1068, -1.4678,  6.3936]])
""".format(**common_args))

add_docstr(torch.dot,
           r"""
dot(input, tensor) -> Tensor

Computes the dot product (inner product) of two tensors.

.. note:: This function does not :ref:`broadcast <broadcasting-semantics>`.

Example::

    >>> torch.dot(torch.tensor([2, 3]), torch.tensor([2, 1]))
    tensor(7)
""")

add_docstr(torch.vdot,
           r"""
vdot(input, other, *, out=None) -> Tensor

Computes the dot product (inner product) of two tensors. The vdot(a, b) function
handles complex numbers differently than dot(a, b). If the first argument is complex,
the complex conjugate of the first argument is used for the calculation of the dot product.

.. note:: This function does not :ref:`broadcast <broadcasting-semantics>`.

Args:
    input (Tensor): first tensor in the dot product. Its conjugate is used if it's complex.
    other (Tensor): second tensor in the dot product.

Keyword args:
    {out}

Example::

    >>> torch.vdot(torch.tensor([2, 3]), torch.tensor([2, 1]))
    tensor(7)
    >>> a = torch.tensor((1 +2j, 3 - 1j))
    >>> b = torch.tensor((2 +1j, 4 - 0j))
    >>> torch.vdot(a, b)
    tensor([16.+1.j])
    >>> torch.vdot(b, a)
    tensor([16.-1.j])
""".format(**common_args))

add_docstr(torch.eig,
           r"""
eig(input, eigenvectors=False, *, out=None) -> (Tensor, Tensor)

Computes the eigenvalues and eigenvectors of a real square matrix.

.. note::
    Since eigenvalues and eigenvectors might be complex, backward pass is supported only
    for :func:`torch.symeig`

Args:
    input (Tensor): the square matrix of shape :math:`(n \times n)` for which the eigenvalues and eigenvectors
        will be computed
    eigenvectors (bool): ``True`` to compute both eigenvalues and eigenvectors;
        otherwise, only eigenvalues will be computed

Keyword args:
    out (tuple, optional): the output tensors

Returns:
    (Tensor, Tensor): A namedtuple (eigenvalues, eigenvectors) containing

        - **eigenvalues** (*Tensor*): Shape :math:`(n \times 2)`. Each row is an eigenvalue of ``input``,
          where the first element is the real part and the second element is the imaginary part.
          The eigenvalues are not necessarily ordered.
        - **eigenvectors** (*Tensor*): If ``eigenvectors=False``, it's an empty tensor.
          Otherwise, this tensor of shape :math:`(n \times n)` can be used to compute normalized (unit length)
          eigenvectors of corresponding eigenvalues as follows.
          If the corresponding `eigenvalues[j]` is a real number, column `eigenvectors[:, j]` is the eigenvector
          corresponding to `eigenvalues[j]`.
          If the corresponding `eigenvalues[j]` and `eigenvalues[j + 1]` form a complex conjugate pair, then the
          true eigenvectors can be computed as
          :math:`\text{true eigenvector}[j] = eigenvectors[:, j] + i \times eigenvectors[:, j + 1]`,
          :math:`\text{true eigenvector}[j + 1] = eigenvectors[:, j] - i \times eigenvectors[:, j + 1]`.
""")

add_docstr(torch.eq, r"""
eq(input, other, *, out=None) -> Tensor

Computes element-wise equality

The second argument can be a number or a tensor whose shape is
:ref:`broadcastable <broadcasting-semantics>` with the first argument.

Args:
    input (Tensor): the tensor to compare
    other (Tensor or float): the tensor or value to compare

Keyword args:
    {out}

Returns:
    A boolean tensor that is True where :attr:`input` is equal to :attr:`other` and False elsewhere

Example::

    >>> torch.eq(torch.tensor([[1, 2], [3, 4]]), torch.tensor([[1, 1], [4, 4]]))
    tensor([[ True, False],
            [False, True]])
""".format(**common_args))

add_docstr(torch.equal,
           r"""
equal(input, other) -> bool

``True`` if two tensors have the same size and elements, ``False`` otherwise.

Example::

    >>> torch.equal(torch.tensor([1, 2]), torch.tensor([1, 2]))
    True
""")

add_docstr(torch.erf,
           r"""
erf(input, *, out=None) -> Tensor

Computes the error function of each element. The error function is defined as follows:

.. math::
    \mathrm{erf}(x) = \frac{2}{\sqrt{\pi}} \int_{0}^{x} e^{-t^2} dt
""" + r"""
Args:
    {input}

Keyword args:
    {out}

Example::

    >>> torch.erf(torch.tensor([0, -1., 10.]))
    tensor([ 0.0000, -0.8427,  1.0000])
""".format(**common_args))

add_docstr(torch.erfc,
           r"""
erfc(input, *, out=None) -> Tensor

Computes the complementary error function of each element of :attr:`input`.
The complementary error function is defined as follows:

.. math::
    \mathrm{erfc}(x) = 1 - \frac{2}{\sqrt{\pi}} \int_{0}^{x} e^{-t^2} dt
""" + r"""
Args:
    {input}

Keyword args:
    {out}

Example::

    >>> torch.erfc(torch.tensor([0, -1., 10.]))
    tensor([ 1.0000, 1.8427,  0.0000])
""".format(**common_args))

add_docstr(torch.erfinv,
           r"""
erfinv(input, *, out=None) -> Tensor

Computes the inverse error function of each element of :attr:`input`.
The inverse error function is defined in the range :math:`(-1, 1)` as:

.. math::
    \mathrm{erfinv}(\mathrm{erf}(x)) = x
""" + r"""

Args:
    {input}

Keyword args:
    {out}

Example::

    >>> torch.erfinv(torch.tensor([0, 0.5, -1.]))
    tensor([ 0.0000,  0.4769,    -inf])
""".format(**common_args))

add_docstr(torch.exp,
           r"""
exp(input, *, out=None) -> Tensor

Returns a new tensor with the exponential of the elements
of the input tensor :attr:`input`.

.. math::
    y_{i} = e^{x_{i}}
""" + r"""
Args:
    {input}

Keyword args:
    {out}

Example::

    >>> torch.exp(torch.tensor([0, math.log(2.)]))
    tensor([ 1.,  2.])
""".format(**common_args))

add_docstr(torch.exp2,
           r"""
exp2(input, *, out=None) -> Tensor

Computes the base two exponential function of :attr:`input`.

.. math::
    y_{i} = 2^{x_{i}}
""" + r"""
Args:
    {input}

Keyword args:
    {out}

Example::

    >>> torch.exp2(torch.tensor([0, math.log2(2.), 3, 4]))
    tensor([ 1.,  2.,  8., 16.])
""".format(**common_args))

add_docstr(torch.expm1,
           r"""
expm1(input, *, out=None) -> Tensor

Returns a new tensor with the exponential of the elements minus 1
of :attr:`input`.

.. math::
    y_{i} = e^{x_{i}} - 1
""" + r"""

Args:
    {input}

Keyword args:
    {out}

Example::

    >>> torch.expm1(torch.tensor([0, math.log(2.)]))
    tensor([ 0.,  1.])
""".format(**common_args))

# TODO: see https://github.com/pytorch/pytorch/issues/43667
add_docstr(torch.eye,
           r"""
eye(n, m=None, *, out=None, dtype=None, layout=torch.strided, device=None, requires_grad=False) -> Tensor

Returns a 2-D tensor with ones on the diagonal and zeros elsewhere.

Args:
    n (int): the number of rows
    m (int, optional): the number of columns with default being :attr:`n`
    {out}
    {dtype}
    {layout}
    {device}
    {requires_grad}

Returns:
    Tensor: A 2-D tensor with ones on the diagonal and zeros elsewhere

Example::

    >>> torch.eye(3)
    tensor([[ 1.,  0.,  0.],
            [ 0.,  1.,  0.],
            [ 0.,  0.,  1.]])
""".format(**factory_common_args))

add_docstr(torch.floor,
           r"""
floor(input, *, out=None) -> Tensor

Returns a new tensor with the floor of the elements of :attr:`input`,
the largest integer less than or equal to each element.

.. math::
    \text{out}_{i} = \left\lfloor \text{input}_{i} \right\rfloor
""" + r"""
Args:
    {input}

Keyword args:
    {out}

Example::

    >>> a = torch.randn(4)
    >>> a
    tensor([-0.8166,  1.5308, -0.2530, -0.2091])
    >>> torch.floor(a)
    tensor([-1.,  1., -1., -1.])
""".format(**common_args))

add_docstr(torch.floor_divide, r"""
floor_divide(input, other, *, out=None) -> Tensor

Computes the floor of :attr:`input` divided by :attr:`other`.

.. math::
    \text{{out}}_i = \left\lfloor \frac{{\text{{input}}_i}}{{\text{{other}}_i}} \right\rfloor

""" + r"""

Supports :ref:`broadcasting to a common shape <broadcasting-semantics>`,
:ref:`type promotion <type-promotion-doc>`, and integer and float inputs.

.. note:: Floor division in PyTorch is like floor division in Python
          and Numpy. It is different from integer division in C++, which
          truncates the quotient instead of taking its floor.

Args:
    input (Tensor): the dividend
    other (Tensor or Scalar): the divisor

Keyword args:
    {out}

Example::

    >>> a = torch.tensor([4.0, 3.0])
    >>> b = torch.tensor([2.0, 2.0])
    >>> torch.floor_divide(a, b)
    tensor([2.0, 1.0])
    >>> torch.floor_divide(a, 1.4)
    tensor([2.0, 2.0])
""".format(**common_args))

add_docstr(torch.fmod,
           r"""
fmod(input, other, *, out=None) -> Tensor

Computes the element-wise remainder of division.

The dividend and divisor may contain both for integer and floating point
numbers. The remainder has the same sign as the dividend :attr:`input`.

When :attr:`other` is a tensor, the shapes of :attr:`input` and
:attr:`other` must be :ref:`broadcastable <broadcasting-semantics>`.

Args:
    input (Tensor): the dividend
    other (Tensor or float): the divisor, which may be either a number or a tensor of the same shape as the dividend

Keyword args:
    {out}

Example::

    >>> torch.fmod(torch.tensor([-3., -2, -1, 1, 2, 3]), 2)
    tensor([-1., -0., -1.,  1.,  0.,  1.])
    >>> torch.fmod(torch.tensor([1., 2, 3, 4, 5]), 1.5)
    tensor([ 1.0000,  0.5000,  0.0000,  1.0000,  0.5000])


""".format(**common_args))

add_docstr(torch.frac,
           r"""
frac(input, *, out=None) -> Tensor

Computes the fractional portion of each element in :attr:`input`.

.. math::
    \text{out}_{i} = \text{input}_{i} - \left\lfloor |\text{input}_{i}| \right\rfloor * \operatorname{sgn}(\text{input}_{i})

Example::

    >>> torch.frac(torch.tensor([1, 2.5, -3.2]))
    tensor([ 0.0000,  0.5000, -0.2000])
""")

add_docstr(torch.from_numpy,
           r"""
from_numpy(ndarray) -> Tensor

Creates a :class:`Tensor` from a :class:`numpy.ndarray`.

The returned tensor and :attr:`ndarray` share the same memory. Modifications to
the tensor will be reflected in the :attr:`ndarray` and vice versa. The returned
tensor is not resizable.

It currently accepts :attr:`ndarray` with dtypes of ``numpy.float64``,
``numpy.float32``, ``numpy.float16``, ``numpy.complex64``, ``numpy.complex128``,
``numpy.int64``, ``numpy.int32``, ``numpy.int16``, ``numpy.int8``, ``numpy.uint8``,
and ``numpy.bool``.

Example::

    >>> a = numpy.array([1, 2, 3])
    >>> t = torch.from_numpy(a)
    >>> t
    tensor([ 1,  2,  3])
    >>> t[0] = -1
    >>> a
    array([-1,  2,  3])
""")

add_docstr(torch.flatten,
           r"""
flatten(input, start_dim=0, end_dim=-1) -> Tensor

Flattens a contiguous range of dims in a tensor.

Args:
    {input}
    start_dim (int): the first dim to flatten
    end_dim (int): the last dim to flatten

Example::

    >>> t = torch.tensor([[[1, 2],
                           [3, 4]],
                          [[5, 6],
                           [7, 8]]])
    >>> torch.flatten(t)
    tensor([1, 2, 3, 4, 5, 6, 7, 8])
    >>> torch.flatten(t, start_dim=1)
    tensor([[1, 2, 3, 4],
            [5, 6, 7, 8]])
""".format(**common_args))

# TODO: see https://github.com/pytorch/pytorch/issues/43667
add_docstr(torch.gather,
           r"""
gather(input, dim, index, *, sparse_grad=False, out=None) -> Tensor

Gathers values along an axis specified by `dim`.

For a 3-D tensor the output is specified by::

    out[i][j][k] = input[index[i][j][k]][j][k]  # if dim == 0
    out[i][j][k] = input[i][index[i][j][k]][k]  # if dim == 1
    out[i][j][k] = input[i][j][index[i][j][k]]  # if dim == 2

If :attr:`input` is an n-dimensional tensor with size
:math:`(x_0, x_1..., x_{i-1}, x_i, x_{i+1}, ..., x_{n-1})`
and ``dim = i``, then :attr:`index` must be an :math:`n`-dimensional tensor with
size :math:`(x_0, x_1, ..., x_{i-1}, y, x_{i+1}, ..., x_{n-1})` where :math:`y \geq 1`
and :attr:`out` will have the same size as :attr:`index`.
""" + r"""
Args:
    input (Tensor): the source tensor
    dim (int): the axis along which to index
    index (LongTensor): the indices of elements to gather
    sparse_grad(bool,optional): If ``True``, gradient w.r.t. :attr:`input` will be a sparse tensor.
    out (Tensor, optional): the destination tensor

Example::

    >>> t = torch.tensor([[1,2],[3,4]])
    >>> torch.gather(t, 1, torch.tensor([[0,0],[1,0]]))
    tensor([[ 1,  1],
            [ 4,  3]])
""")


add_docstr(torch.gcd,
           r"""
gcd(input, other, *, out=None) -> Tensor

Computes the element-wise greatest common divisor (GCD) of :attr:`input` and :attr:`other`.

Both :attr:`input` and :attr:`other` must have integer types.

.. note::
    This defines :math:`gcd(0, 0) = 0`.

Args:
    {input}
    other (Tensor): the second input tensor

Keyword arguments:
    {out}

Example::

    >>> a = torch.tensor([5, 10, 15])
    >>> b = torch.tensor([3, 4, 5])
    >>> torch.gcd(a, b)
    tensor([1, 2, 5])
    >>> c = torch.tensor([3])
    >>> torch.gcd(a, c)
    tensor([1, 1, 3])
""".format(**common_args))

add_docstr(torch.ge, r"""
ge(input, other, *, out=None) -> Tensor

Computes :math:`\text{input} \geq \text{other}` element-wise.
""" + r"""

The second argument can be a number or a tensor whose shape is
:ref:`broadcastable <broadcasting-semantics>` with the first argument.

Args:
    input (Tensor): the tensor to compare
    other (Tensor or float): the tensor or value to compare

Keyword args:
    {out}

Returns:
    A boolean tensor that is True where :attr:`input` is greater than or equal to :attr:`other` and False elsewhere

Example::

    >>> torch.ge(torch.tensor([[1, 2], [3, 4]]), torch.tensor([[1, 1], [4, 4]]))
    tensor([[True, True], [False, True]])
""".format(**common_args))

add_docstr(torch.greater_equal, r"""
greater_equal(input, other, *, out=None) -> Tensor

Alias for :func:`torch.ge`.
""")

add_docstr(torch.geqrf,
           r"""
geqrf(input, *, out=None) -> (Tensor, Tensor)

This is a low-level function for calling LAPACK directly. This function
returns a namedtuple (a, tau) as defined in `LAPACK documentation for geqrf`_ .

You'll generally want to use :func:`torch.qr` instead.

Computes a QR decomposition of :attr:`input`, but without constructing
:math:`Q` and :math:`R` as explicit separate matrices.

Rather, this directly calls the underlying LAPACK function `?geqrf`
which produces a sequence of 'elementary reflectors'.

See `LAPACK documentation for geqrf`_ for further details.

Args:
    input (Tensor): the input matrix

Keyword args:
    out (tuple, optional): the output tuple of (Tensor, Tensor)

.. _LAPACK documentation for geqrf:
    https://software.intel.com/en-us/node/521004

""")

add_docstr(torch.outer, r"""
outer(input, vec2, *, out=None) -> Tensor

Alias of :func:`torch.ger`.
""")

add_docstr(torch.ger,
           r"""
ger(input, vec2, *, out=None) -> Tensor

Outer product of :attr:`input` and :attr:`vec2`.
If :attr:`input` is a vector of size :math:`n` and :attr:`vec2` is a vector of
size :math:`m`, then :attr:`out` must be a matrix of size :math:`(n \times m)`.

.. note:: This function does not :ref:`broadcast <broadcasting-semantics>`.

Args:
    input (Tensor): 1-D input vector
    vec2 (Tensor): 1-D input vector

Keyword args:
    out (Tensor, optional): optional output matrix

Example::

    >>> v1 = torch.arange(1., 5.)
    >>> v2 = torch.arange(1., 4.)
    >>> torch.ger(v1, v2)
    tensor([[  1.,   2.,   3.],
            [  2.,   4.,   6.],
            [  3.,   6.,   9.],
            [  4.,   8.,  12.]])
""")

add_docstr(torch.solve,
           r"""
torch.solve(input, A, *, out=None) -> (Tensor, Tensor)

This function returns the solution to the system of linear
equations represented by :math:`AX = B` and the LU factorization of
A, in order as a namedtuple `solution, LU`.

`LU` contains `L` and `U` factors for LU factorization of `A`.

`torch.solve(B, A)` can take in 2D inputs `B, A` or inputs that are
batches of 2D matrices. If the inputs are batches, then returns
batched outputs `solution, LU`.

.. note::

    Irrespective of the original strides, the returned matrices
    `solution` and `LU` will be transposed, i.e. with strides like
    `B.contiguous().transpose(-1, -2).stride()` and
    `A.contiguous().transpose(-1, -2).stride()` respectively.

Args:
    input (Tensor): input matrix :math:`B` of size :math:`(*, m, k)` , where :math:`*`
                is zero or more batch dimensions.
    A (Tensor): input square matrix of size :math:`(*, m, m)`, where
                :math:`*` is zero or more batch dimensions.

Keyword args:
    out ((Tensor, Tensor), optional): optional output tuple.

Example::

    >>> A = torch.tensor([[6.80, -2.11,  5.66,  5.97,  8.23],
                          [-6.05, -3.30,  5.36, -4.44,  1.08],
                          [-0.45,  2.58, -2.70,  0.27,  9.04],
                          [8.32,  2.71,  4.35,  -7.17,  2.14],
                          [-9.67, -5.14, -7.26,  6.08, -6.87]]).t()
    >>> B = torch.tensor([[4.02,  6.19, -8.22, -7.57, -3.03],
                          [-1.56,  4.00, -8.67,  1.75,  2.86],
                          [9.81, -4.09, -4.57, -8.61,  8.99]]).t()
    >>> X, LU = torch.solve(B, A)
    >>> torch.dist(B, torch.mm(A, X))
    tensor(1.00000e-06 *
           7.0977)

    >>> # Batched solver example
    >>> A = torch.randn(2, 3, 1, 4, 4)
    >>> B = torch.randn(2, 3, 1, 4, 6)
    >>> X, LU = torch.solve(B, A)
    >>> torch.dist(B, A.matmul(X))
    tensor(1.00000e-06 *
       3.6386)

""")

add_docstr(torch.get_default_dtype,
           r"""
get_default_dtype() -> torch.dtype

Get the current default floating point :class:`torch.dtype`.

Example::

    >>> torch.get_default_dtype()  # initial default for floating point is torch.float32
    torch.float32
    >>> torch.set_default_dtype(torch.float64)
    >>> torch.get_default_dtype()  # default is now changed to torch.float64
    torch.float64
    >>> torch.set_default_tensor_type(torch.FloatTensor)  # setting tensor type also affects this
    >>> torch.get_default_dtype()  # changed to torch.float32, the dtype for torch.FloatTensor
    torch.float32

""")

add_docstr(torch.get_num_threads,
           r"""
get_num_threads() -> int

Returns the number of threads used for parallelizing CPU operations
""")

add_docstr(torch.get_num_interop_threads,
           r"""
get_num_interop_threads() -> int

Returns the number of threads used for inter-op parallelism on CPU
(e.g. in JIT interpreter)
""")

add_docstr(torch.gt, r"""
gt(input, other, *, out=None) -> Tensor

Computes :math:`\text{input} > \text{other}` element-wise.
""" + r"""

The second argument can be a number or a tensor whose shape is
:ref:`broadcastable <broadcasting-semantics>` with the first argument.

Args:
    input (Tensor): the tensor to compare
    other (Tensor or float): the tensor or value to compare

Keyword args:
    {out}

Returns:
    A boolean tensor that is True where :attr:`input` is greater than :attr:`other` and False elsewhere

Example::

    >>> torch.gt(torch.tensor([[1, 2], [3, 4]]), torch.tensor([[1, 1], [4, 4]]))
    tensor([[False, True], [False, False]])
""".format(**common_args))

add_docstr(torch.greater, r"""
greater(input, other, *, out=None) -> Tensor

Alias for :func:`torch.gt`.
""")

add_docstr(torch.histc,
           r"""
histc(input, bins=100, min=0, max=0, *, out=None) -> Tensor

Computes the histogram of a tensor.

The elements are sorted into equal width bins between :attr:`min` and
:attr:`max`. If :attr:`min` and :attr:`max` are both zero, the minimum and
maximum values of the data are used.

Elements lower than min and higher than max are ignored.

Args:
    {input}
    bins (int): number of histogram bins
    min (int): lower end of the range (inclusive)
    max (int): upper end of the range (inclusive)

Keyword args:
    {out}

Returns:
    Tensor: Histogram represented as a tensor

Example::

    >>> torch.histc(torch.tensor([1., 2, 1]), bins=4, min=0, max=3)
    tensor([ 0.,  2.,  1.,  0.])
""".format(**common_args))

add_docstr(torch.hypot,
           r"""
hypot(input, other, *, out=None) -> Tensor

Given the legs of a right triangle, return its hypotenuse.

.. math::
    \text{out}_{i} = \sqrt{\text{input}_{i}^{2} + \text{other}_{i}^{2}}

The shapes of ``input`` and ``other`` must be
:ref:`broadcastable <broadcasting-semantics>`.
""" + r"""
Args:
    input (Tensor): the first input tensor
    other (Tensor): the second input tensor

Keyword args:
    {out}

Example::

    >>> a = torch.hypot(torch.tensor([4.0]), torch.tensor([3.0, 4.0, 5.0]))
    tensor([5.0000, 5.6569, 6.4031])

""".format(**common_args))

add_docstr(torch.i0,
           r"""
i0(input, *, out=None) -> Tensor

Computes the zeroth order modified Bessel function of the first kind for each element of :attr:`input`.

.. math::
    \text{out}_{i} = I_0(\text{input}_{i}) = \sum_{k=0}^{\infty} \frac{(\text{input}_{i}^2/4)^k}{(k!)^2}

""" + r"""
Args:
    input (Tensor): the input tensor

Keyword args:
    {out}

Example::

    >>> torch.i0(torch.arange(5, dtype=torch.float32))
    tensor([ 1.0000,  1.2661,  2.2796,  4.8808, 11.3019])

""".format(**common_args))

add_docstr(torch.index_select,
           r"""
index_select(input, dim, index, *, out=None) -> Tensor

Returns a new tensor which indexes the :attr:`input` tensor along dimension
:attr:`dim` using the entries in :attr:`index` which is a `LongTensor`.

The returned tensor has the same number of dimensions as the original tensor
(:attr:`input`).  The :attr:`dim`\ th dimension has the same size as the length
of :attr:`index`; other dimensions have the same size as in the original tensor.

.. note:: The returned tensor does **not** use the same storage as the original
          tensor.  If :attr:`out` has a different shape than expected, we
          silently change it to the correct shape, reallocating the underlying
          storage if necessary.

Args:
    {input}
    dim (int): the dimension in which we index
    index (LongTensor): the 1-D tensor containing the indices to index

Keyword args:
    {out}

Example::

    >>> x = torch.randn(3, 4)
    >>> x
    tensor([[ 0.1427,  0.0231, -0.5414, -1.0009],
            [-0.4664,  0.2647, -0.1228, -1.1068],
            [-1.1734, -0.6571,  0.7230, -0.6004]])
    >>> indices = torch.tensor([0, 2])
    >>> torch.index_select(x, 0, indices)
    tensor([[ 0.1427,  0.0231, -0.5414, -1.0009],
            [-1.1734, -0.6571,  0.7230, -0.6004]])
    >>> torch.index_select(x, 1, indices)
    tensor([[ 0.1427, -0.5414],
            [-0.4664, -0.1228],
            [-1.1734,  0.7230]])
""".format(**common_args))

add_docstr(torch.inverse,
           r"""
inverse(input, *, out=None) -> Tensor

Takes the inverse of the square matrix :attr:`input`. :attr:`input` can be batches
of 2D square tensors, in which case this function would return a tensor composed of
individual inverses.

.. note::

    Irrespective of the original strides, the returned tensors will be
    transposed, i.e. with strides like `input.contiguous().transpose(-2, -1).stride()`

Args:
    input (Tensor): the input tensor of size :math:`(*, n, n)` where `*` is zero or more
                    batch dimensions

Keyword args:
    {out}

Example::

    >>> x = torch.rand(4, 4)
    >>> y = torch.inverse(x)
    >>> z = torch.mm(x, y)
    >>> z
    tensor([[ 1.0000, -0.0000, -0.0000,  0.0000],
            [ 0.0000,  1.0000,  0.0000,  0.0000],
            [ 0.0000,  0.0000,  1.0000,  0.0000],
            [ 0.0000, -0.0000, -0.0000,  1.0000]])
    >>> torch.max(torch.abs(z - torch.eye(4))) # Max non-zero
    tensor(1.1921e-07)
    >>> # Batched inverse example
    >>> x = torch.randn(2, 3, 4, 4)
    >>> y = torch.inverse(x)
    >>> z = torch.matmul(x, y)
    >>> torch.max(torch.abs(z - torch.eye(4).expand_as(x))) # Max non-zero
    tensor(1.9073e-06)
""".format(**common_args))

add_docstr(torch.isinf, r"""
isinf(input) -> Tensor

Tests if each element of :attr:`input` is infinite
(positive or negative infinity) or not.

.. note::
    Complex values are infinite when their real or imaginary part is
    infinite.

    Arguments:
        {input}

    Returns:
        A boolean tensor that is True where :attr:`input` is infinite and False elsewhere

    Example::

        >>> torch.isinf(torch.tensor([1, float('inf'), 2, float('-inf'), float('nan')]))
        tensor([False,  True,  False,  True,  False])
""")

add_docstr(torch.isposinf,
           r"""
isposinf(input, *, out=None) -> Tensor
Tests if each element of :attr:`input` is positive infinity or not.

Args:
  {input}

Keyword args:
  {out}

Example::
    >>> a = torch.tensor([-float('inf'), float('inf'), 1.2])
    >>> torch.isposinf(a)
    tensor([False,  True, False])
""".format(**common_args))

add_docstr(torch.isneginf,
           r"""
isneginf(input, *, out=None) -> Tensor
Tests if each element of :attr:`input` is negative infinity or not.

Args:
  {input}

Keyword args:
  {out}

Example::
    >>> a = torch.tensor([-float('inf'), float('inf'), 1.2])
    >>> torch.isneginf(a)
    tensor([ True, False, False])
""".format(**common_args))

add_docstr(torch.isclose, r"""
isclose(input, other, rtol=1e-05, atol=1e-08, equal_nan=False) -> Tensor

Returns a new tensor with boolean elements representing if each element of
:attr:`input` is "close" to the corresponding element of :attr:`other`.
Closeness is defined as:

.. math::
    \lvert \text{input} - \text{other} \rvert \leq \texttt{atol} + \texttt{rtol} \times \lvert \text{other} \rvert
""" + r"""

where :attr:`input` and :attr:`other` are finite. Where :attr:`input`
and/or :attr:`other` are nonfinite they are close if and only if
they are equal, with NaNs being considered equal to each other when
:attr:`equal_nan` is True.

Args:
    input (Tensor): first tensor to compare
    other (Tensor): second tensor to compare
    atol (float, optional): absolute tolerance. Default: 1e-08
    rtol (float, optional): relative tolerance. Default: 1e-05
    equal_nan (bool, optional): if ``True``, then two ``NaN`` s will be considered equal. Default: ``False``

Examples::

    >>> torch.isclose(torch.tensor((1., 2, 3)), torch.tensor((1 + 1e-10, 3, 4)))
    tensor([ True, False, False])
    >>> torch.isclose(torch.tensor((float('inf'), 4)), torch.tensor((float('inf'), 6)), rtol=.5)
    tensor([True, True])
""")

add_docstr(torch.isfinite, r"""
isfinite(input) -> Tensor

Returns a new tensor with boolean elements representing if each element is `finite` or not.

Real values are finite when they are not NaN, negative infinity, or infinity.
Complex values are finite when both their real and imaginary parts are finite.

    Arguments:
        {input}

    Returns:
        A boolean tensor that is True where :attr:`input` is finite and False elsewhere

    Example::

        >>> torch.isfinite(torch.tensor([1, float('inf'), 2, float('-inf'), float('nan')]))
        tensor([True,  False,  True,  False,  False])
""".format(**common_args))

add_docstr(torch.isnan, r"""
isnan(input) -> Tensor

Returns a new tensor with boolean elements representing if each element of :attr:`input`
is NaN or not. Complex values are considered NaN when either their real
and/or imaginary part is NaN.

Arguments:
    {input}

Returns:
    A boolean tensor that is True where :attr:`input` is NaN and False elsewhere

Example::

    >>> torch.isnan(torch.tensor([1, float('nan'), 2]))
    tensor([False, True, False])
""".format(**common_args))

add_docstr(torch.isreal, r"""
isreal(input) -> Tensor

Returns a new tensor with boolean elements representing if each element of :attr:`input` is real-valued or not.
All real-valued types are considered real. Complex values are considered real when their imaginary part is 0.

Arguments:
    {input}

Returns:
    A boolean tensor that is True where :attr:`input` is real and False elsewhere

Example::

    >>> torch.isreal(torch.tensor([1, 1+1j, 2+0j]))
    tensor([True, False, True])
""".format(**common_args))

add_docstr(torch.is_floating_point, r"""
is_floating_point(input) -> (bool)

Returns True if the data type of :attr:`input` is a floating point data type i.e.,
one of ``torch.float64``, ``torch.float32`` and ``torch.float16``.

Args:
    {input}
""".format(**common_args))

add_docstr(torch.is_complex, r"""
is_complex(input) -> (bool)

Returns True if the data type of :attr:`input` is a complex data type i.e.,
one of ``torch.complex64``, and ``torch.complex128``.

Args:
    {input}
""".format(**common_args))

add_docstr(torch.is_nonzero, r"""
is_nonzero(input) -> (bool)

Returns True if the :attr:`input` is a single element tensor which is not equal to zero
after type conversions.
i.e. not equal to ``torch.tensor([0.])`` or ``torch.tensor([0])`` or
``torch.tensor([False])``.
Throws a ``RuntimeError`` if ``torch.numel() != 1`` (even in case
of sparse tensors).

Args:
    {input}

Examples::

    >>> torch.is_nonzero(torch.tensor([0.]))
    False
    >>> torch.is_nonzero(torch.tensor([1.5]))
    True
    >>> torch.is_nonzero(torch.tensor([False]))
    False
    >>> torch.is_nonzero(torch.tensor([3]))
    True
    >>> torch.is_nonzero(torch.tensor([1, 3, 5]))
    Traceback (most recent call last):
    ...
    RuntimeError: bool value of Tensor with more than one value is ambiguous
    >>> torch.is_nonzero(torch.tensor([]))
    Traceback (most recent call last):
    ...
    RuntimeError: bool value of Tensor with no values is ambiguous
""".format(**common_args))

add_docstr(torch.kthvalue,
           r"""
kthvalue(input, k, dim=None, keepdim=False, *, out=None) -> (Tensor, LongTensor)

Returns a namedtuple ``(values, indices)`` where ``values`` is the :attr:`k` th
smallest element of each row of the :attr:`input` tensor in the given dimension
:attr:`dim`. And ``indices`` is the index location of each element found.

If :attr:`dim` is not given, the last dimension of the `input` is chosen.

If :attr:`keepdim` is ``True``, both the :attr:`values` and :attr:`indices` tensors
are the same size as :attr:`input`, except in the dimension :attr:`dim` where
they are of size 1. Otherwise, :attr:`dim` is squeezed
(see :func:`torch.squeeze`), resulting in both the :attr:`values` and
:attr:`indices` tensors having 1 fewer dimension than the :attr:`input` tensor.

Args:
    {input}
    k (int): k for the k-th smallest element
    dim (int, optional): the dimension to find the kth value along
    {keepdim}

Keyword args:
    out (tuple, optional): the output tuple of (Tensor, LongTensor)
                           can be optionally given to be used as output buffers

Example::

    >>> x = torch.arange(1., 6.)
    >>> x
    tensor([ 1.,  2.,  3.,  4.,  5.])
    >>> torch.kthvalue(x, 4)
    torch.return_types.kthvalue(values=tensor(4.), indices=tensor(3))

    >>> x=torch.arange(1.,7.).resize_(2,3)
    >>> x
    tensor([[ 1.,  2.,  3.],
            [ 4.,  5.,  6.]])
    >>> torch.kthvalue(x, 2, 0, True)
    torch.return_types.kthvalue(values=tensor([[4., 5., 6.]]), indices=tensor([[1, 1, 1]]))
""".format(**single_dim_common))

add_docstr(torch.lcm,
           r"""
lcm(input, other, *, out=None) -> Tensor

Computes the element-wise least common multiple (LCM) of :attr:`input` and :attr:`other`.

Both :attr:`input` and :attr:`other` must have integer types.

.. note::
    This defines :math:`lcm(0, 0) = 0` and :math:`lcm(0, a) = 0`.

Args:
    {input}
    other (Tensor): the second input tensor

Keyword arguments:
    {out}

Example::

    >>> a = torch.tensor([5, 10, 15])
    >>> b = torch.tensor([3, 4, 5])
    >>> torch.lcm(a, b)
    tensor([15, 20, 15])
    >>> c = torch.tensor([3])
    >>> torch.lcm(a, c)
    tensor([15, 30, 15])
""".format(**common_args))

add_docstr(torch.le, r"""
le(input, other, *, out=None) -> Tensor

Computes :math:`\text{input} \leq \text{other}` element-wise.
""" + r"""

The second argument can be a number or a tensor whose shape is
:ref:`broadcastable <broadcasting-semantics>` with the first argument.

Args:
    input (Tensor): the tensor to compare
    other (Tensor or Scalar): the tensor or value to compare

Keyword args:
    {out}

Returns:
    A boolean tensor that is True where :attr:`input` is less than or equal to
    :attr:`other` and False elsewhere

Example::

    >>> torch.le(torch.tensor([[1, 2], [3, 4]]), torch.tensor([[1, 1], [4, 4]]))
    tensor([[True, False], [True, True]])
""".format(**common_args))

add_docstr(torch.less_equal, r"""
less_equal(input, other, *, out=None) -> Tensor

Alias for :func:`torch.le`.
""")

add_docstr(torch.lerp,
           r"""
lerp(input, end, weight, *, out=None)

Does a linear interpolation of two tensors :attr:`start` (given by :attr:`input`) and :attr:`end` based
on a scalar or tensor :attr:`weight` and returns the resulting :attr:`out` tensor.

.. math::
    \text{out}_i = \text{start}_i + \text{weight}_i \times (\text{end}_i - \text{start}_i)
""" + r"""
The shapes of :attr:`start` and :attr:`end` must be
:ref:`broadcastable <broadcasting-semantics>`. If :attr:`weight` is a tensor, then
the shapes of :attr:`weight`, :attr:`start`, and :attr:`end` must be :ref:`broadcastable <broadcasting-semantics>`.

Args:
    input (Tensor): the tensor with the starting points
    end (Tensor): the tensor with the ending points
    weight (float or tensor): the weight for the interpolation formula

Keyword args:
    {out}

Example::

    >>> start = torch.arange(1., 5.)
    >>> end = torch.empty(4).fill_(10)
    >>> start
    tensor([ 1.,  2.,  3.,  4.])
    >>> end
    tensor([ 10.,  10.,  10.,  10.])
    >>> torch.lerp(start, end, 0.5)
    tensor([ 5.5000,  6.0000,  6.5000,  7.0000])
    >>> torch.lerp(start, end, torch.full_like(start, 0.5))
    tensor([ 5.5000,  6.0000,  6.5000,  7.0000])
""".format(**common_args))

add_docstr(torch.lgamma,
           r"""
lgamma(input, *, out=None) -> Tensor

Computes the logarithm of the gamma function on :attr:`input`.

.. math::
    \text{out}_{i} = \log \Gamma(\text{input}_{i})
""" + """
Args:
    {input}
    {out}

Example::

    >>> a = torch.arange(0.5, 2, 0.5)
    >>> torch.lgamma(a)
    tensor([ 0.5724,  0.0000, -0.1208])
""".format(**common_args))

# TODO: update kwargs formatting (see https://github.com/pytorch/pytorch/issues/43667)
add_docstr(torch.linspace, r"""
linspace(start, end, steps, *, out=None, dtype=None, layout=torch.strided, device=None, requires_grad=False) -> Tensor

Creates a one-dimensional tensor of size :attr:`steps` whose values are evenly
spaced from :attr:`start` to :attr:`end`, inclusive. That is, the value are:

.. math::
    (\text{start},
    \text{start} + \frac{\text{end} - \text{start}}{\text{steps}},
    \ldots,
    \text{start} + (\text{steps} - 1) * \frac{\text{end} - \text{start}}{\text{steps}},
    \text{end})
""" + """

.. warning::
    Not providing a value for :attr:`steps` is deprecated. For backwards
    compatibility, not providing a value for :attr:`steps` will create a tensor
    with 100 elements. Note that this behavior is not reflected in the
    documented function signature and should not be relied on. In a future
    PyTorch release, failing to provide a value for :attr:`steps` will throw a
    runtime error.

Args:
    start (float): the starting value for the set of points
    end (float): the ending value for the set of points
    steps (int): size of the constructed tensor
    {out}
    {dtype}
    {layout}
    {device}
    {requires_grad}


Example::

    >>> torch.linspace(3, 10, steps=5)
    tensor([  3.0000,   4.7500,   6.5000,   8.2500,  10.0000])
    >>> torch.linspace(-10, 10, steps=5)
    tensor([-10.,  -5.,   0.,   5.,  10.])
    >>> torch.linspace(start=-10, end=10, steps=5)
    tensor([-10.,  -5.,   0.,   5.,  10.])
    >>> torch.linspace(start=-10, end=10, steps=1)
    tensor([-10.])
""".format(**factory_common_args))

add_docstr(torch.log,
           r"""
log(input, *, out=None) -> Tensor

Returns a new tensor with the natural logarithm of the elements
of :attr:`input`.

.. math::
    y_{i} = \log_{e} (x_{i})
""" + r"""

Args:
    {input}

Keyword args:
    {out}

Example::

    >>> a = torch.randn(5)
    >>> a
    tensor([-0.7168, -0.5471, -0.8933, -1.4428, -0.1190])
    >>> torch.log(a)
    tensor([ nan,  nan,  nan,  nan,  nan])
""".format(**common_args))

add_docstr(torch.log10,
           r"""
log10(input, *, out=None) -> Tensor

Returns a new tensor with the logarithm to the base 10 of the elements
of :attr:`input`.

.. math::
    y_{i} = \log_{10} (x_{i})
""" + r"""

Args:
    {input}

Keyword args:
    {out}

Example::

    >>> a = torch.rand(5)
    >>> a
    tensor([ 0.5224,  0.9354,  0.7257,  0.1301,  0.2251])


    >>> torch.log10(a)
    tensor([-0.2820, -0.0290, -0.1392, -0.8857, -0.6476])

""".format(**common_args))

add_docstr(torch.log1p,
           r"""
log1p(input, *, out=None) -> Tensor

Returns a new tensor with the natural logarithm of (1 + :attr:`input`).

.. math::
    y_i = \log_{e} (x_i + 1)
""" + r"""
.. note:: This function is more accurate than :func:`torch.log` for small
          values of :attr:`input`

Args:
    {input}

Keyword args:
    {out}

Example::

    >>> a = torch.randn(5)
    >>> a
    tensor([-1.0090, -0.9923,  1.0249, -0.5372,  0.2492])
    >>> torch.log1p(a)
    tensor([    nan, -4.8653,  0.7055, -0.7705,  0.2225])
""".format(**common_args))

add_docstr(torch.log2,
           r"""
log2(input, *, out=None) -> Tensor

Returns a new tensor with the logarithm to the base 2 of the elements
of :attr:`input`.

.. math::
    y_{i} = \log_{2} (x_{i})
""" + r"""

Args:
    {input}

Keyword args:
    {out}

Example::

    >>> a = torch.rand(5)
    >>> a
    tensor([ 0.8419,  0.8003,  0.9971,  0.5287,  0.0490])


    >>> torch.log2(a)
    tensor([-0.2483, -0.3213, -0.0042, -0.9196, -4.3504])

""".format(**common_args))

add_docstr(torch.logaddexp,
           r"""
logaddexp(input, other, *, out=None) -> Tensor

Logarithm of the sum of exponentiations of the inputs.

Calculates pointwise :math:`\log\left(e^x + e^y\right)`. This function is useful
in statistics where the calculated probabilities of events may be so small as to
exceed the range of normal floating point numbers. In such cases the logarithm
of the calculated probability is stored. This function allows adding
probabilities stored in such a fashion.

This op should be disambiguated with :func:`torch.logsumexp` which performs a
reduction on a single tensor.

Args:
    {input}
    other (Tensor): the second input tensor

Keyword arguments:
    {out}

Example::

    >>> torch.logaddexp(torch.tensor([-1.0]), torch.tensor([-1.0, -2, -3]))
    tensor([-0.3069, -0.6867, -0.8731])
    >>> torch.logaddexp(torch.tensor([-100.0, -200, -300]), torch.tensor([-1.0, -2, -3]))
    tensor([-1., -2., -3.])
    >>> torch.logaddexp(torch.tensor([1.0, 2000, 30000]), torch.tensor([-1.0, -2, -3]))
    tensor([1.1269e+00, 2.0000e+03, 3.0000e+04])
""".format(**common_args))

add_docstr(torch.logaddexp2,
           r"""
logaddexp2(input, other, *, out=None) -> Tensor

Logarithm of the sum of exponentiations of the inputs in base-2.

Calculates pointwise :math:`\log_2\left(2^x + 2^y\right)`. See
:func:`torch.logaddexp` for more details.

Args:
    {input}
    other (Tensor): the second input tensor

Keyword arguments:
    {out}
""".format(**common_args))

add_docstr(torch.logical_and,
           r"""
logical_and(input, other, *, out=None) -> Tensor

Computes the element-wise logical AND of the given input tensors. Zeros are treated as ``False`` and nonzeros are
treated as ``True``.

Args:
    {input}
    other (Tensor): the tensor to compute AND with

Keyword args:
    {out}

Example::

    >>> torch.logical_and(torch.tensor([True, False, True]), torch.tensor([True, False, False]))
    tensor([ True, False, False])
    >>> a = torch.tensor([0, 1, 10, 0], dtype=torch.int8)
    >>> b = torch.tensor([4, 0, 1, 0], dtype=torch.int8)
    >>> torch.logical_and(a, b)
    tensor([False, False,  True, False])
    >>> torch.logical_and(a.double(), b.double())
    tensor([False, False,  True, False])
    >>> torch.logical_and(a.double(), b)
    tensor([False, False,  True, False])
    >>> torch.logical_and(a, b, out=torch.empty(4, dtype=torch.bool))
    tensor([False, False,  True, False])
""".format(**common_args))

add_docstr(torch.logical_not,
           r"""
logical_not(input, *, out=None) -> Tensor

Computes the element-wise logical NOT of the given input tensor. If not specified, the output tensor will have the bool
dtype. If the input tensor is not a bool tensor, zeros are treated as ``False`` and non-zeros are treated as ``True``.

Args:
    {input}

Keyword args:
    {out}

Example::

    >>> torch.logical_not(torch.tensor([True, False]))
    tensor([False,  True])
    >>> torch.logical_not(torch.tensor([0, 1, -10], dtype=torch.int8))
    tensor([ True, False, False])
    >>> torch.logical_not(torch.tensor([0., 1.5, -10.], dtype=torch.double))
    tensor([ True, False, False])
    >>> torch.logical_not(torch.tensor([0., 1., -10.], dtype=torch.double), out=torch.empty(3, dtype=torch.int16))
    tensor([1, 0, 0], dtype=torch.int16)
""".format(**common_args))

add_docstr(torch.logical_or,
           r"""
logical_or(input, other, *, out=None) -> Tensor

Computes the element-wise logical OR of the given input tensors. Zeros are treated as ``False`` and nonzeros are
treated as ``True``.

Args:
    {input}
    other (Tensor): the tensor to compute OR with

Keyword args:
    {out}

Example::

    >>> torch.logical_or(torch.tensor([True, False, True]), torch.tensor([True, False, False]))
    tensor([ True, False,  True])
    >>> a = torch.tensor([0, 1, 10, 0], dtype=torch.int8)
    >>> b = torch.tensor([4, 0, 1, 0], dtype=torch.int8)
    >>> torch.logical_or(a, b)
    tensor([ True,  True,  True, False])
    >>> torch.logical_or(a.double(), b.double())
    tensor([ True,  True,  True, False])
    >>> torch.logical_or(a.double(), b)
    tensor([ True,  True,  True, False])
    >>> torch.logical_or(a, b, out=torch.empty(4, dtype=torch.bool))
    tensor([ True,  True,  True, False])
""".format(**common_args))

add_docstr(torch.logical_xor,
           r"""
logical_xor(input, other, *, out=None) -> Tensor

Computes the element-wise logical XOR of the given input tensors. Zeros are treated as ``False`` and nonzeros are
treated as ``True``.

Args:
    {input}
    other (Tensor): the tensor to compute XOR with

Keyword args:
    {out}

Example::

    >>> torch.logical_xor(torch.tensor([True, False, True]), torch.tensor([True, False, False]))
    tensor([False, False,  True])
    >>> a = torch.tensor([0, 1, 10, 0], dtype=torch.int8)
    >>> b = torch.tensor([4, 0, 1, 0], dtype=torch.int8)
    >>> torch.logical_xor(a, b)
    tensor([ True,  True, False, False])
    >>> torch.logical_xor(a.double(), b.double())
    tensor([ True,  True, False, False])
    >>> torch.logical_xor(a.double(), b)
    tensor([ True,  True, False, False])
    >>> torch.logical_xor(a, b, out=torch.empty(4, dtype=torch.bool))
    tensor([ True,  True, False, False])
""".format(**common_args))

# TODO: update kwargs formatting (see https://github.com/pytorch/pytorch/issues/43667)
add_docstr(torch.logspace, """
logspace(start, end, steps, base=10.0, *, \
         out=None, dtype=None, layout=torch.strided, device=None, requires_grad=False) -> Tensor
""" + r"""

Creates a one-dimensional tensor of size :attr:`steps` whose values are evenly
spaced from :math:`{{\text{{base}}}}^{{\text{{start}}}}` to
:math:`{{\text{{base}}}}^{{\text{{end}}}}`, inclusive, on a logarithmic scale
with base :attr:`base`. That is, the values are:

.. math::
    (\text{base}^{\text{start}},
    \text{base}^{(\text{start} + \frac{\text{end} - \text{start}}{ \text{steps}})},
    \ldots,
    \text{base}^{(\text{start} + (\text{steps} - 1) * \frac{\text{end} - \text{start}}{ \text{steps}})},
    \text{base}^{\text{end}})
""" + """

.. warning::
    Not providing a value for :attr:`steps` is deprecated. For backwards
    compatibility, not providing a value for :attr:`steps` will create a tensor
    with 100 elements. Note that this behavior is not reflected in the
    documented function signature and should not be relied on. In a future
    PyTorch release, failing to provide a value for :attr:`steps` will throw a
    runtime error.

Args:
    start (float): the starting value for the set of points
    end (float): the ending value for the set of points
    steps (int): size of the constructed tensor
    base (float): base of the logarithm function. Default: ``10.0``.
    {out}
    {dtype}
    {layout}
    {device}
    {requires_grad}

Example::

    >>> torch.logspace(start=-10, end=10, steps=5)
    tensor([ 1.0000e-10,  1.0000e-05,  1.0000e+00,  1.0000e+05,  1.0000e+10])
    >>> torch.logspace(start=0.1, end=1.0, steps=5)
    tensor([  1.2589,   2.1135,   3.5481,   5.9566,  10.0000])
    >>> torch.logspace(start=0.1, end=1.0, steps=1)
    tensor([1.2589])
    >>> torch.logspace(start=2, end=2, steps=1, base=2)
    tensor([4.0])
""".format(**factory_common_args))

add_docstr(torch.logsumexp,
           r"""
logsumexp(input, dim, keepdim=False, *, out=None)

Returns the log of summed exponentials of each row of the :attr:`input`
tensor in the given dimension :attr:`dim`. The computation is numerically
stabilized.

For summation index :math:`j` given by `dim` and other indices :math:`i`, the result is

    .. math::
        \text{{logsumexp}}(x)_{{i}} = \log \sum_j \exp(x_{{ij}})

{keepdim_details}

Args:
    {input}
    {dim}
    {keepdim}

Keyword args:
    {out}


Example::
    >>> a = torch.randn(3, 3)
    >>> torch.logsumexp(a, 1)
    tensor([ 0.8442,  1.4322,  0.8711])
""".format(**multi_dim_common))

add_docstr(torch.lstsq,
           r"""
lstsq(input, A, *, out=None) -> Tensor

Computes the solution to the least squares and least norm problems for a full
rank matrix :math:`A` of size :math:`(m \times n)` and a matrix :math:`B` of
size :math:`(m \times k)`.

If :math:`m \geq n`, :func:`lstsq` solves the least-squares problem:

.. math::

   \begin{array}{ll}
   \min_X & \|AX-B\|_2.
   \end{array}

If :math:`m < n`, :func:`lstsq` solves the least-norm problem:

.. math::

   \begin{array}{ll}
   \min_X & \|X\|_2 & \text{subject to} & AX = B.
   \end{array}

Returned tensor :math:`X` has shape :math:`(\max(m, n) \times k)`. The first :math:`n`
rows of :math:`X` contains the solution. If :math:`m \geq n`, the residual sum of squares
for the solution in each column is given by the sum of squares of elements in the
remaining :math:`m - n` rows of that column.

.. note::
    The case when :math:`m < n` is not supported on the GPU.

Args:
    input (Tensor): the matrix :math:`B`
    A (Tensor): the :math:`m` by :math:`n` matrix :math:`A`

Keyword args:
    out (tuple, optional): the optional destination tensor

Returns:
    (Tensor, Tensor): A namedtuple (solution, QR) containing:

        - **solution** (*Tensor*): the least squares solution
        - **QR** (*Tensor*): the details of the QR factorization

.. note::

    The returned matrices will always be transposed, irrespective of the strides
    of the input matrices. That is, they will have stride `(1, m)` instead of
    `(m, 1)`.

Example::

    >>> A = torch.tensor([[1., 1, 1],
                          [2, 3, 4],
                          [3, 5, 2],
                          [4, 2, 5],
                          [5, 4, 3]])
    >>> B = torch.tensor([[-10., -3],
                          [ 12, 14],
                          [ 14, 12],
                          [ 16, 16],
                          [ 18, 16]])
    >>> X, _ = torch.lstsq(B, A)
    >>> X
    tensor([[  2.0000,   1.0000],
            [  1.0000,   1.0000],
            [  1.0000,   2.0000],
            [ 10.9635,   4.8501],
            [  8.9332,   5.2418]])
""")

add_docstr(torch.lt, r"""
lt(input, other, *, out=None) -> Tensor

Computes :math:`\text{input} < \text{other}` element-wise.
""" + r"""

The second argument can be a number or a tensor whose shape is
:ref:`broadcastable <broadcasting-semantics>` with the first argument.

Args:
    input (Tensor): the tensor to compare
    other (Tensor or float): the tensor or value to compare

Keyword args:
    {out}

Returns:
    A boolean tensor that is True where :attr:`input` is less than :attr:`other` and False elsewhere

Example::

    >>> torch.lt(torch.tensor([[1, 2], [3, 4]]), torch.tensor([[1, 1], [4, 4]]))
    tensor([[False, False], [True, False]])
""".format(**common_args))

add_docstr(torch.less, r"""
less(input, other, *, out=None) -> Tensor

Alias for :func:`torch.lt`.
""")

add_docstr(torch.lu_solve,
           r"""
lu_solve(input, LU_data, LU_pivots, *, out=None) -> Tensor

Returns the LU solve of the linear system :math:`Ax = b` using the partially pivoted
LU factorization of A from :meth:`torch.lu`.

Arguments:
    b (Tensor): the RHS tensor of size :math:`(*, m, k)`, where :math:`*`
                is zero or more batch dimensions.
    LU_data (Tensor): the pivoted LU factorization of A from :meth:`torch.lu` of size :math:`(*, m, m)`,
                       where :math:`*` is zero or more batch dimensions.
    LU_pivots (IntTensor): the pivots of the LU factorization from :meth:`torch.lu` of size :math:`(*, m)`,
                           where :math:`*` is zero or more batch dimensions.
                           The batch dimensions of :attr:`LU_pivots` must be equal to the batch dimensions of
                           :attr:`LU_data`.

Keyword args:
    {out}

Example::

    >>> A = torch.randn(2, 3, 3)
    >>> b = torch.randn(2, 3, 1)
    >>> A_LU = torch.lu(A)
    >>> x = torch.lu_solve(b, *A_LU)
    >>> torch.norm(torch.bmm(A, x) - b)
    tensor(1.00000e-07 *
           2.8312)
""".format(**common_args))

add_docstr(torch.masked_select,
           r"""
masked_select(input, mask, *, out=None) -> Tensor

Returns a new 1-D tensor which indexes the :attr:`input` tensor according to
the boolean mask :attr:`mask` which is a `BoolTensor`.

The shapes of the :attr:`mask` tensor and the :attr:`input` tensor don't need
to match, but they must be :ref:`broadcastable <broadcasting-semantics>`.

.. note:: The returned tensor does **not** use the same storage
          as the original tensor

Args:
    {input}
    mask  (BoolTensor): the tensor containing the binary mask to index with

Keyword args:
    {out}

Example::

    >>> x = torch.randn(3, 4)
    >>> x
    tensor([[ 0.3552, -2.3825, -0.8297,  0.3477],
            [-1.2035,  1.2252,  0.5002,  0.6248],
            [ 0.1307, -2.0608,  0.1244,  2.0139]])
    >>> mask = x.ge(0.5)
    >>> mask
    tensor([[False, False, False, False],
            [False, True, True, True],
            [False, False, False, True]])
    >>> torch.masked_select(x, mask)
    tensor([ 1.2252,  0.5002,  0.6248,  2.0139])
""".format(**common_args))

add_docstr(torch.matrix_rank,
           r"""
matrix_rank(input, tol=None, symmetric=False) -> Tensor

Returns the numerical rank of a 2-D tensor. The method to compute the
matrix rank is done using SVD by default. If :attr:`symmetric` is ``True``,
then :attr:`input` is assumed to be symmetric, and the computation of the
rank is done by obtaining the eigenvalues.

:attr:`tol` is the threshold below which the singular values (or the eigenvalues
when :attr:`symmetric` is ``True``) are considered to be 0. If :attr:`tol` is not
specified, :attr:`tol` is set to ``S.max() * max(S.size()) * eps`` where `S` is the
singular values (or the eigenvalues when :attr:`symmetric` is ``True``), and ``eps``
is the epsilon value for the datatype of :attr:`input`.

Args:
    input (Tensor): the input 2-D tensor
    tol (float, optional): the tolerance value. Default: ``None``
    symmetric(bool, optional): indicates whether :attr:`input` is symmetric.
                               Default: ``False``

Example::

    >>> a = torch.eye(10)
    >>> torch.matrix_rank(a)
    tensor(10)
    >>> b = torch.eye(10)
    >>> b[0, 0] = 0
    >>> torch.matrix_rank(b)
    tensor(9)
""")

add_docstr(torch.matrix_power,
           r"""
matrix_power(input, n) -> Tensor

Returns the matrix raised to the power :attr:`n` for square matrices.
For batch of matrices, each individual matrix is raised to the power :attr:`n`.

If :attr:`n` is negative, then the inverse of the matrix (if invertible) is
raised to the power :attr:`n`.  For a batch of matrices, the batched inverse
(if invertible) is raised to the power :attr:`n`. If :attr:`n` is 0, then an identity matrix
is returned.

Args:
    {input}
    n (int): the power to raise the matrix to

Example::

    >>> a = torch.randn(2, 2, 2)
    >>> a
    tensor([[[-1.9975, -1.9610],
             [ 0.9592, -2.3364]],

            [[-1.2534, -1.3429],
             [ 0.4153, -1.4664]]])
    >>> torch.matrix_power(a, 3)
    tensor([[[  3.9392, -23.9916],
             [ 11.7357,  -0.2070]],

            [[  0.2468,  -6.7168],
             [  2.0774,  -0.8187]]])
""".format(**common_args))

add_docstr(torch.matrix_exp,
           r"""
matrix_power(input) -> Tensor

Returns the matrix exponential. Supports batched input.
For a matrix ``A``, the matrix exponential is defined as

.. math::
    \exp^A = \sum_{k=0}^\infty A^k / k!.

""" + r"""
The implementation is based on:
Bader, P.; Blanes, S.; Casas, F.
Computing the Matrix Exponential with an Optimized Taylor Polynomial Approximation.
Mathematics 2019, 7, 1174.

Args:
    {input}

Example::

    >>> a = torch.randn(2, 2, 2)
    >>> a[0, :, :] = torch.eye(2, 2)
    >>> a[1, :, :] = 2 * torch.eye(2, 2)
    >>> a
    tensor([[[1., 0.],
             [0., 1.]],

            [[2., 0.],
             [0., 2.]]])
    >>> torch.matrix_exp(a)
    tensor([[[2.7183, 0.0000],
             [0.0000, 2.7183]],

             [[7.3891, 0.0000],
              [0.0000, 7.3891]]])

    >>> import math
    >>> x = torch.tensor([[0, math.pi/3], [-math.pi/3, 0]])
    >>> x.matrix_exp() # should be [[cos(pi/3), sin(pi/3)], [-sin(pi/3), cos(pi/3)]]
    tensor([[ 0.5000,  0.8660],
            [-0.8660,  0.5000]])
""".format(**common_args))

add_docstr(torch.max,
           r"""
max(input) -> Tensor

Returns the maximum value of all elements in the ``input`` tensor.

.. warning::
    This function produces deterministic (sub)gradients unlike ``max(dim=0)``

Args:
    {input}

Example::

    >>> a = torch.randn(1, 3)
    >>> a
    tensor([[ 0.6763,  0.7445, -2.2369]])
    >>> torch.max(a)
    tensor(0.7445)

.. function:: max(input, dim, keepdim=False, *, out=None) -> (Tensor, LongTensor)

Returns a namedtuple ``(values, indices)`` where ``values`` is the maximum
value of each row of the :attr:`input` tensor in the given dimension
:attr:`dim`. And ``indices`` is the index location of each maximum value found
(argmax).

.. warning::
    ``indices`` does not necessarily contain the first occurrence of each
    maximal value found, unless it is unique.
    The exact implementation details are device-specific.
    Do not expect the same result when run on CPU and GPU in general.
    For the same reason do not expect the gradients to be deterministic.

If ``keepdim`` is ``True``, the output tensors are of the same size
as ``input`` except in the dimension ``dim`` where they are of size 1.
Otherwise, ``dim`` is squeezed (see :func:`torch.squeeze`), resulting
in the output tensors having 1 fewer dimension than ``input``.

Args:
    {input}
    {dim}
    {keepdim} Default: ``False``.

Keyword args:
    out (tuple, optional): the result tuple of two output tensors (max, max_indices)

Example::

    >>> a = torch.randn(4, 4)
    >>> a
    tensor([[-1.2360, -0.2942, -0.1222,  0.8475],
            [ 1.1949, -1.1127, -2.2379, -0.6702],
            [ 1.5717, -0.9207,  0.1297, -1.8768],
            [-0.6172,  1.0036, -0.6060, -0.2432]])
    >>> torch.max(a, 1)
    torch.return_types.max(values=tensor([0.8475, 1.1949, 1.5717, 1.0036]), indices=tensor([3, 0, 0, 1]))

.. function:: max(input, other, *, out=None) -> Tensor

See :func:`torch.maximum`.

""".format(**single_dim_common))

add_docstr(torch.maximum, r"""
maximum(input, other, *, out=None) -> Tensor

Computes the element-wise maximum of :attr:`input` and :attr:`other`.

.. note::
    If one of the elements being compared is a NaN, then that element is returned.
    :func:`maximum` is not supported for tensors with complex dtypes.

Args:
    {input}
    other (Tensor): the second input tensor

Keyword args:
    {out}

Example::

    >>> a = torch.tensor((1, 2, -1))
    >>> b = torch.tensor((3, 0, 4))
    >>> torch.maximum(a, b)
    tensor([3, 2, 4])
""".format(**common_args))

add_docstr(torch.amax,
           r"""
amax(input, dim, keepdim=False, *, out=None) -> Tensor

Returns the maximum value of each slice of the :attr:`input` tensor in the given
dimension(s) :attr:`dim`.

.. note::
    The difference between ``max``/``min`` and ``amax``/``amin`` is:
        - ``amax``/``amin`` supports reducing on multiple dimensions,
        - ``amax``/``amin`` does not return indices,
        - ``amax``/``amin`` evenly distributes gradient between equal values,
          while ``max(dim)``/``min(dim)`` propagates gradient only to a single
          index in the source tensor.

If :attr:`keepdim is ``True``, the output tensors are of the same size
as :attr:`input` except in the dimension(s) :attr:`dim` where they are of size 1.
Otherwise, :attr:`dim`s are squeezed (see :func:`torch.squeeze`), resulting
in the output tensors having fewer dimension than :attr:`input`.

Args:
    {input}
    {dim}
    {keepdim}

Keyword args:
  {out}

Example::

    >>> a = torch.randn(4, 4)
    >>> a
    tensor([[ 0.8177,  1.4878, -0.2491,  0.9130],
            [-0.7158,  1.1775,  2.0992,  0.4817],
            [-0.0053,  0.0164, -1.3738, -0.0507],
            [ 1.9700,  1.1106, -1.0318, -1.0816]])
    >>> torch.amax(a, 1)
    tensor([1.4878, 2.0992, 0.0164, 1.9700])
""".format(**multi_dim_common))

add_docstr(torch.argmax,
           r"""
argmax(input) -> LongTensor

Returns the indices of the maximum value of all elements in the :attr:`input` tensor.

This is the second value returned by :meth:`torch.max`. See its
documentation for the exact semantics of this method.

.. note:: If there are multiple minimal values then the indices of the first minimal value are returned.

Args:
    {input}

Example::

    >>> a = torch.randn(4, 4)
    >>> a
    tensor([[ 1.3398,  0.2663, -0.2686,  0.2450],
            [-0.7401, -0.8805, -0.3402, -1.1936],
            [ 0.4907, -1.3948, -1.0691, -0.3132],
            [-1.6092,  0.5419, -0.2993,  0.3195]])
    >>> torch.argmax(a)
    tensor(0)

.. function:: argmax(input, dim, keepdim=False) -> LongTensor

Returns the indices of the maximum values of a tensor across a dimension.

This is the second value returned by :meth:`torch.max`. See its
documentation for the exact semantics of this method.

Args:
    {input}
    {dim} If ``None``, the argmax of the flattened input is returned.
    {keepdim} Ignored if ``dim=None``.

Example::

    >>> a = torch.randn(4, 4)
    >>> a
    tensor([[ 1.3398,  0.2663, -0.2686,  0.2450],
            [-0.7401, -0.8805, -0.3402, -1.1936],
            [ 0.4907, -1.3948, -1.0691, -0.3132],
            [-1.6092,  0.5419, -0.2993,  0.3195]])
    >>> torch.argmax(a, dim=1)
    tensor([ 0,  2,  0,  1])
""".format(**single_dim_common))

add_docstr(torch.mean,
           r"""
mean(input) -> Tensor

Returns the mean value of all elements in the :attr:`input` tensor.

Args:
    {input}

Example::

    >>> a = torch.randn(1, 3)
    >>> a
    tensor([[ 0.2294, -0.5481,  1.3288]])
    >>> torch.mean(a)
    tensor(0.3367)

.. function:: mean(input, dim, keepdim=False, *, out=None) -> Tensor

Returns the mean value of each row of the :attr:`input` tensor in the given
dimension :attr:`dim`. If :attr:`dim` is a list of dimensions,
reduce over all of them.

{keepdim_details}

Args:
    {input}
    {dim}
    {keepdim}

Keyword args:
    {out}

Example::

    >>> a = torch.randn(4, 4)
    >>> a
    tensor([[-0.3841,  0.6320,  0.4254, -0.7384],
            [-0.9644,  1.0131, -0.6549, -1.4279],
            [-0.2951, -1.3350, -0.7694,  0.5600],
            [ 1.0842, -0.9580,  0.3623,  0.2343]])
    >>> torch.mean(a, 1)
    tensor([-0.0163, -0.5085, -0.4599,  0.1807])
    >>> torch.mean(a, 1, True)
    tensor([[-0.0163],
            [-0.5085],
            [-0.4599],
            [ 0.1807]])
""".format(**multi_dim_common))

add_docstr(torch.median,
           r"""
median(input) -> Tensor

Returns the median value of all elements in the :attr:`input` tensor.

.. note::
    The median is not unique for :attr:`input` tensors with an even number
    of elements. In this case the lower of the two medians is returned. To
    compute the mean of both medians in :attr:`input`, use :func:`torch.quantile`
    with ``q=0.5`` instead.

.. warning::
    This function produces deterministic (sub)gradients unlike ``median(dim=0)``

Args:
    {input}

Example::

    >>> a = torch.randn(1, 3)
    >>> a
    tensor([[ 1.5219, -1.5212,  0.2202]])
    >>> torch.median(a)
    tensor(0.2202)

.. function:: median(input, dim=-1, keepdim=False, *, out=None) -> (Tensor, LongTensor)

Returns a namedtuple ``(values, indices)`` where ``values`` is the median
value of each row of the :attr:`input` tensor in the given dimension
:attr:`dim`. And ``indices`` is the index location of each median value found.

By default, :attr:`dim` is the last dimension of the :attr:`input` tensor.

If :attr:`keepdim` is ``True``, the output tensors are of the same size
as :attr:`input` except in the dimension :attr:`dim` where they are of size 1.
Otherwise, :attr:`dim` is squeezed (see :func:`torch.squeeze`), resulting in
the outputs tensor having 1 fewer dimension than :attr:`input`.

.. note::
    The median is not unique for :attr:`input` tensors with an even number
    of elements in the dimension :attr:`dim`. In this case the lower of the
    two medians is returned. To compute the mean of both medians in
    :attr:`input`, use :func:`torch.quantile` with ``q=0.5`` instead.

.. warning::
    ``indices`` does not necessarily contain the first occurrence of each
    median value found, unless it is unique.
    The exact implementation details are device-specific.
    Do not expect the same result when run on CPU and GPU in general.
    For the same reason do not expect the gradients to be deterministic.


Args:
    {input}
    {dim}
    {keepdim}

Keyword args:
    out (tuple, optional): the result tuple of two output tensors (max, max_indices)

Example::

    >>> a = torch.randn(4, 5)
    >>> a
    tensor([[ 0.2505, -0.3982, -0.9948,  0.3518, -1.3131],
            [ 0.3180, -0.6993,  1.0436,  0.0438,  0.2270],
            [-0.2751,  0.7303,  0.2192,  0.3321,  0.2488],
            [ 1.0778, -1.9510,  0.7048,  0.4742, -0.7125]])
    >>> torch.median(a, 1)
    torch.return_types.median(values=tensor([-0.3982,  0.2270,  0.2488,  0.4742]), indices=tensor([1, 4, 4, 3]))
""".format(**single_dim_common))

add_docstr(torch.quantile,
           r"""
quantile(input, q) -> Tensor

Returns the q-th quantiles of all elements in the :attr:`input` tensor, doing a linear
interpolation when the q-th quantile lies between two data.

Args:
    {input}
    q (float or Tensor): a scalar or 1D tensor of quantile values in the range [0, 1]

Example::

    >>> a = torch.randn(1, 3)
    >>> a
    tensor([[ 0.0700, -0.5446,  0.9214]])
    >>> q = torch.tensor([0, 0.5, 1])
    >>> torch.quantile(a, q)
    tensor([-0.5446,  0.0700,  0.9214])

.. function:: quantile(input, q, dim=None, keepdim=False, *, out=None) -> Tensor

Returns the q-th quantiles of each row of the :attr:`input` tensor along the dimension
:attr:`dim`, doing a linear interpolation when the q-th quantile lies between two
data points. By default, :attr:`dim` is `None` resulting in the :attr:`input` tensor
beign flattened before computation.

If :attr:`q` is a 1D tensor, the first dimension of the result corresponds to the quantiles
and the remaining dimensions are what remains from the reduction of the :attr:`input` tensor.
If :attr:`q` is a scalar or scalar tensor, the result is placed in the reduced dimension.

If :attr:`keepdim` is ``True``, the remaining dimensions are of the same size as
:attr:`input` except in the dimension :attr:`dim` where it is size 1. Otherwise,
the dimension :attr:`dim` is squeezed (see :func:`torch.squeeze`).

Args:
    {input}
    q (float or Tensor): a scalar or 1D tensor of quantile values in the range [0, 1]
    {dim}
    {keepdim}

Keyword arguments:
    {out}

Example::

    >>> a = torch.randn(2, 3)
    >>> a
    tensor([[ 0.0795, -1.2117,  0.9765],
            [ 1.1707,  0.6706,  0.4884]])
    >>> q = torch.tensor([0.25, 0.5, 0.75])
    >>> torch.quantile(a, q, dim=1, keepdim=True)
    tensor([[[-0.5661],
            [ 0.5795]],

            [[ 0.0795],
            [ 0.6706]],

            [[ 0.5280],
            [ 0.9206]]])
    >>> torch.quantile(a, q, dim=1, keepdim=True).shape
    torch.Size([3, 2, 1])
""".format(**single_dim_common))

add_docstr(torch.min,
           r"""
min(input) -> Tensor

Returns the minimum value of all elements in the :attr:`input` tensor.

.. warning::
    This function produces deterministic (sub)gradients unlike ``min(dim=0)``

Args:
    {input}

Example::

    >>> a = torch.randn(1, 3)
    >>> a
    tensor([[ 0.6750,  1.0857,  1.7197]])
    >>> torch.min(a)
    tensor(0.6750)

.. function:: min(input, dim, keepdim=False, *, out=None) -> (Tensor, LongTensor)

Returns a namedtuple ``(values, indices)`` where ``values`` is the minimum
value of each row of the :attr:`input` tensor in the given dimension
:attr:`dim`. And ``indices`` is the index location of each minimum value found
(argmin).

.. warning::
    ``indices`` does not necessarily contain the first occurrence of each
    minimal value found, unless it is unique.
    The exact implementation details are device-specific.
    Do not expect the same result when run on CPU and GPU in general.
    For the same reason do not expect the gradients to be deterministic.

If :attr:`keepdim` is ``True``, the output tensors are of the same size as
:attr:`input` except in the dimension :attr:`dim` where they are of size 1.
Otherwise, :attr:`dim` is squeezed (see :func:`torch.squeeze`), resulting in
the output tensors having 1 fewer dimension than :attr:`input`.

Args:
    {input}
    {dim}
    {keepdim}

Keyword args:
    out (tuple, optional): the tuple of two output tensors (min, min_indices)

Example::

    >>> a = torch.randn(4, 4)
    >>> a
    tensor([[-0.6248,  1.1334, -1.1899, -0.2803],
            [-1.4644, -0.2635, -0.3651,  0.6134],
            [ 0.2457,  0.0384,  1.0128,  0.7015],
            [-0.1153,  2.9849,  2.1458,  0.5788]])
    >>> torch.min(a, 1)
    torch.return_types.min(values=tensor([-1.1899, -1.4644,  0.0384, -0.1153]), indices=tensor([2, 0, 1, 0]))

.. function:: min(input, other, *, out=None) -> Tensor

See :func:`torch.minimum`.
""".format(**single_dim_common))

add_docstr(torch.minimum, r"""
minimum(input, other, *, out=None) -> Tensor

Computes the element-wise minimum of :attr:`input` and :attr:`other`.

.. note::
    If one of the elements being compared is a NaN, then that element is returned.
    :func:`minimum` is not supported for tensors with complex dtypes.

Args:
    {input}
    other (Tensor): the second input tensor

Keyword args:
    {out}

Example::

    >>> a = torch.tensor((1, 2, -1))
    >>> b = torch.tensor((3, 0, 4))
    >>> torch.minimum(a, b)
    tensor([1, 0, -1])
""".format(**common_args))

add_docstr(torch.amin,
           r"""
amin(input, dim, keepdim=False, *, out=None) -> Tensor

Returns the minimum value of each slice of the :attr:`input` tensor in the given
dimension(s) :attr:`dim`.

.. note::
    The difference between ``max``/``min`` and ``amax``/``amin`` is:
        - ``amax``/``amin`` supports reducing on multiple dimensions,
        - ``amax``/``amin`` does not return indices,
        - ``amax``/``amin`` evenly distributes gradient between equal values,
          while ``max(dim)``/``min(dim)`` propagates gradient only to a single
          index in the source tensor.

If :attr:`keepdim` is ``True``, the output tensors are of the same size as
:attr:`input` except in the dimension(s) :attr:`dim` where they are of size 1.
Otherwise, :attr:`dim`s are squeezed (see :func:`torch.squeeze`), resulting in
the output tensors having fewer dimensions than :attr:`input`.

Args:
    {input}
    {dim}
    {keepdim}

Keyword args:
  {out}

Example::

    >>> a = torch.randn(4, 4)
    >>> a
    tensor([[ 0.6451, -0.4866,  0.2987, -1.3312],
            [-0.5744,  1.2980,  1.8397, -0.2713],
            [ 0.9128,  0.9214, -1.7268, -0.2995],
            [ 0.9023,  0.4853,  0.9075, -1.6165]])
    >>> torch.amin(a, 1)
    tensor([-1.3312, -0.5744, -1.7268, -1.6165])
""".format(**multi_dim_common))

add_docstr(torch.argmin,
           r"""
argmin(input) -> LongTensor

Returns the indices of the minimum value of all elements in the :attr:`input` tensor.

This is the second value returned by :meth:`torch.min`. See its
documentation for the exact semantics of this method.

.. note:: If there are multiple minimal values then the indices of the first minimal value are returned.

Args:
    {input}

Example::

    >>> a = torch.randn(4, 4)
    >>> a
    tensor([[ 0.1139,  0.2254, -0.1381,  0.3687],
            [ 1.0100, -1.1975, -0.0102, -0.4732],
            [-0.9240,  0.1207, -0.7506, -1.0213],
            [ 1.7809, -1.2960,  0.9384,  0.1438]])
    >>> torch.argmin(a)
    tensor(13)

.. function:: argmin(input, dim, keepdim=False) -> LongTensor

Returns the indices of the minimum values of a tensor across a dimension.

This is the second value returned by :meth:`torch.min`. See its
documentation for the exact semantics of this method.

Args:
    {input}
    {dim} If ``None``, the argmin of the flattened input is returned.
    {keepdim} Ignored if ``dim=None``.

Example::

    >>> a = torch.randn(4, 4)
    >>> a
    tensor([[ 0.1139,  0.2254, -0.1381,  0.3687],
            [ 1.0100, -1.1975, -0.0102, -0.4732],
            [-0.9240,  0.1207, -0.7506, -1.0213],
            [ 1.7809, -1.2960,  0.9384,  0.1438]])
    >>> torch.argmin(a, dim=1)
    tensor([ 2,  1,  3,  1])
""".format(**single_dim_common))

add_docstr(torch.mm,
           r"""
mm(input, mat2, *, out=None) -> Tensor

Performs a matrix multiplication of the matrices :attr:`input` and :attr:`mat2`.

If :attr:`input` is a :math:`(n \times m)` tensor, :attr:`mat2` is a
:math:`(m \times p)` tensor, :attr:`out` will be a :math:`(n \times p)` tensor.

.. note:: This function does not :ref:`broadcast <broadcasting-semantics>`.
          For broadcasting matrix products, see :func:`torch.matmul`.

Args:
    input (Tensor): the first matrix to be multiplied
    mat2 (Tensor): the second matrix to be multiplied

Keyword args:
    {out}

Example::

    >>> mat1 = torch.randn(2, 3)
    >>> mat2 = torch.randn(3, 3)
    >>> torch.mm(mat1, mat2)
    tensor([[ 0.4851,  0.5037, -0.3633],
            [-0.0760, -3.6705,  2.4784]])
""".format(**common_args))

add_docstr(torch.matmul,
           r"""
matmul(input, other, *, out=None) -> Tensor

Matrix product of two tensors.

The behavior depends on the dimensionality of the tensors as follows:

- If both tensors are 1-dimensional, the dot product (scalar) is returned.
- If both arguments are 2-dimensional, the matrix-matrix product is returned.
- If the first argument is 1-dimensional and the second argument is 2-dimensional,
  a 1 is prepended to its dimension for the purpose of the matrix multiply.
  After the matrix multiply, the prepended dimension is removed.
- If the first argument is 2-dimensional and the second argument is 1-dimensional,
  the matrix-vector product is returned.
- If both arguments are at least 1-dimensional and at least one argument is
  N-dimensional (where N > 2), then a batched matrix multiply is returned.  If the first
  argument is 1-dimensional, a 1 is prepended to its dimension for the purpose of the
  batched matrix multiply and removed after.  If the second argument is 1-dimensional, a
  1 is appended to its dimension for the purpose of the batched matrix multiple and removed after.
  The non-matrix (i.e. batch) dimensions are :ref:`broadcasted <broadcasting-semantics>` (and thus
  must be broadcastable).  For example, if :attr:`input` is a
  :math:`(j \times 1 \times n \times m)` tensor and :attr:`other` is a :math:`(k \times m \times p)`
  tensor, :attr:`out` will be an :math:`(j \times k \times n \times p)` tensor.

.. note::

    The 1-dimensional dot product version of this function does not support an :attr:`out` parameter.

Arguments:
    input (Tensor): the first tensor to be multiplied
    other (Tensor): the second tensor to be multiplied

Keyword args:
    {out}

Example::

    >>> # vector x vector
    >>> tensor1 = torch.randn(3)
    >>> tensor2 = torch.randn(3)
    >>> torch.matmul(tensor1, tensor2).size()
    torch.Size([])
    >>> # matrix x vector
    >>> tensor1 = torch.randn(3, 4)
    >>> tensor2 = torch.randn(4)
    >>> torch.matmul(tensor1, tensor2).size()
    torch.Size([3])
    >>> # batched matrix x broadcasted vector
    >>> tensor1 = torch.randn(10, 3, 4)
    >>> tensor2 = torch.randn(4)
    >>> torch.matmul(tensor1, tensor2).size()
    torch.Size([10, 3])
    >>> # batched matrix x batched matrix
    >>> tensor1 = torch.randn(10, 3, 4)
    >>> tensor2 = torch.randn(10, 4, 5)
    >>> torch.matmul(tensor1, tensor2).size()
    torch.Size([10, 3, 5])
    >>> # batched matrix x broadcasted matrix
    >>> tensor1 = torch.randn(10, 3, 4)
    >>> tensor2 = torch.randn(4, 5)
    >>> torch.matmul(tensor1, tensor2).size()
    torch.Size([10, 3, 5])

""".format(**common_args))

add_docstr(torch.mode,
           r"""
mode(input, dim=-1, keepdim=False, *, out=None) -> (Tensor, LongTensor)

Returns a namedtuple ``(values, indices)`` where ``values`` is the mode
value of each row of the :attr:`input` tensor in the given dimension
:attr:`dim`, i.e. a value which appears most often
in that row, and ``indices`` is the index location of each mode value found.

By default, :attr:`dim` is the last dimension of the :attr:`input` tensor.

If :attr:`keepdim` is ``True``, the output tensors are of the same size as
:attr:`input` except in the dimension :attr:`dim` where they are of size 1.
Otherwise, :attr:`dim` is squeezed (see :func:`torch.squeeze`), resulting
in the output tensors having 1 fewer dimension than :attr:`input`.

.. note:: This function is not defined for ``torch.cuda.Tensor`` yet.

Args:
    {input}
    {dim}
    {keepdim}

Keyword args:
    out (tuple, optional): the result tuple of two output tensors (values, indices)

Example::

    >>> a = torch.randint(10, (5,))
    >>> a
    tensor([6, 5, 1, 0, 2])
    >>> b = a + (torch.randn(50, 1) * 5).long()
    >>> torch.mode(b, 0)
    torch.return_types.mode(values=tensor([6, 5, 1, 0, 2]), indices=tensor([2, 2, 2, 2, 2]))
""".format(**single_dim_common))

add_docstr(torch.mul,
           r"""
mul(input, other, *, out=None)

Multiplies each element of the input :attr:`input` with the scalar
:attr:`other` and returns a new resulting tensor.

.. math::
    \text{out}_i = \text{other} \times \text{input}_i
""" + r"""
If :attr:`input` is of type `FloatTensor` or `DoubleTensor`, :attr:`other`
should be a real number, otherwise it should be an integer

Args:
    {input}
    other (Number): the number to be multiplied to each element of :attr:`input`

Keyword args:
    {out}

Example::

    >>> a = torch.randn(3)
    >>> a
    tensor([ 0.2015, -0.4255,  2.6087])
    >>> torch.mul(a, 100)
    tensor([  20.1494,  -42.5491,  260.8663])

.. function:: mul(input, other, *, out=None)

Each element of the tensor :attr:`input` is multiplied by the corresponding
element of the Tensor :attr:`other`. The resulting tensor is returned.

The shapes of :attr:`input` and :attr:`other` must be
:ref:`broadcastable <broadcasting-semantics>`.

.. math::
    \text{out}_i = \text{input}_i \times \text{other}_i
""" + r"""

Args:
    input (Tensor): the first multiplicand tensor
    other (Tensor): the second multiplicand tensor

Keyword args:
    {out}

Example::

    >>> a = torch.randn(4, 1)
    >>> a
    tensor([[ 1.1207],
            [-0.3137],
            [ 0.0700],
            [ 0.8378]])
    >>> b = torch.randn(1, 4)
    >>> b
    tensor([[ 0.5146,  0.1216, -0.5244,  2.2382]])
    >>> torch.mul(a, b)
    tensor([[ 0.5767,  0.1363, -0.5877,  2.5083],
            [-0.1614, -0.0382,  0.1645, -0.7021],
            [ 0.0360,  0.0085, -0.0367,  0.1567],
            [ 0.4312,  0.1019, -0.4394,  1.8753]])
""".format(**common_args))

add_docstr(torch.multinomial,
           r"""
multinomial(input, num_samples, replacement=False, *, generator=None, out=None) -> LongTensor

Returns a tensor where each row contains :attr:`num_samples` indices sampled
from the multinomial probability distribution located in the corresponding row
of tensor :attr:`input`.

.. note::
    The rows of :attr:`input` do not need to sum to one (in which case we use
    the values as weights), but must be non-negative, finite and have
    a non-zero sum.

Indices are ordered from left to right according to when each was sampled
(first samples are placed in first column).

If :attr:`input` is a vector, :attr:`out` is a vector of size :attr:`num_samples`.

If :attr:`input` is a matrix with `m` rows, :attr:`out` is an matrix of shape
:math:`(m \times \text{{num\_samples}})`.

If replacement is ``True``, samples are drawn with replacement.

If not, they are drawn without replacement, which means that when a
sample index is drawn for a row, it cannot be drawn again for that row.

.. note::
    When drawn without replacement, :attr:`num_samples` must be lower than
    number of non-zero elements in :attr:`input` (or the min number of non-zero
    elements in each row of :attr:`input` if it is a matrix).

Args:
    input (Tensor): the input tensor containing probabilities
    num_samples (int): number of samples to draw
    replacement (bool, optional): whether to draw with replacement or not

Keyword args:
    {generator}
    {out}

Example::

    >>> weights = torch.tensor([0, 10, 3, 0], dtype=torch.float) # create a tensor of weights
    >>> torch.multinomial(weights, 2)
    tensor([1, 2])
    >>> torch.multinomial(weights, 4) # ERROR!
    RuntimeError: invalid argument 2: invalid multinomial distribution (with replacement=False,
    not enough non-negative category to sample) at ../aten/src/TH/generic/THTensorRandom.cpp:320
    >>> torch.multinomial(weights, 4, replacement=True)
    tensor([ 2,  1,  1,  1])
""".format(**common_args))

add_docstr(torch.mv,
           r"""
mv(input, vec, *, out=None) -> Tensor

Performs a matrix-vector product of the matrix :attr:`input` and the vector
:attr:`vec`.

If :attr:`input` is a :math:`(n \times m)` tensor, :attr:`vec` is a 1-D tensor of
size :math:`m`, :attr:`out` will be 1-D of size :math:`n`.

.. note:: This function does not :ref:`broadcast <broadcasting-semantics>`.

Args:
    input (Tensor): matrix to be multiplied
    vec (Tensor): vector to be multiplied

Keyword args:
    {out}

Example::

    >>> mat = torch.randn(2, 3)
    >>> vec = torch.randn(3)
    >>> torch.mv(mat, vec)
    tensor([ 1.0404, -0.6361])
""".format(**common_args))

add_docstr(torch.mvlgamma,
           r"""
mvlgamma(input, p) -> Tensor

Computes the `multivariate log-gamma function
<https://en.wikipedia.org/wiki/Multivariate_gamma_function>`_) with dimension
:math:`p` element-wise, given by

.. math::
    \log(\Gamma_{p}(a)) = C + \displaystyle \sum_{i=1}^{p} \log\left(\Gamma\left(a - \frac{i - 1}{2}\right)\right)

where :math:`C = \log(\pi) \times \frac{p (p - 1)}{4}` and :math:`\Gamma(\cdot)` is the Gamma function.

All elements must be greater than :math:`\frac{p - 1}{2}`, otherwise an error would be thrown.

Args:
    input (Tensor): the tensor to compute the multivariate log-gamma function
    p (int): the number of dimensions

Example::

    >>> a = torch.empty(2, 3).uniform_(1, 2)
    >>> a
    tensor([[1.6835, 1.8474, 1.1929],
            [1.0475, 1.7162, 1.4180]])
    >>> torch.mvlgamma(a, 2)
    tensor([[0.3928, 0.4007, 0.7586],
            [1.0311, 0.3901, 0.5049]])
""")

add_docstr(torch.movedim, r"""
movedim(input, source, destination) -> Tensor

Moves the dimension(s) of :attr:`input` at the position(s) in :attr:`source`
to the position(s) in :attr:`destination`.

Other dimensions of :attr:`input` that are not explicitly moved remain in
their original order and appear at the positions not specified in :attr:`destination`.

Args:
    {input}
    source (int or tuple of ints): Original positions of the dims to move. These must be unique.
    destination (int or tuple of ints): Destination positions for each of the original dims. These must also be unique.

Examples::

    >>> t = torch.randn(3,2,1)
    >>> t
    tensor([[[-0.3362],
            [-0.8437]],

            [[-0.9627],
            [ 0.1727]],

            [[ 0.5173],
            [-0.1398]]])
    >>> torch.movedim(t, 1, 0).shape
    torch.Size([2, 3, 1])
    >>> torch.movedim(t, 1, 0)
    tensor([[[-0.3362],
            [-0.9627],
            [ 0.5173]],

            [[-0.8437],
            [ 0.1727],
            [-0.1398]]])
    >>> torch.movedim(t, (1, 2), (0, 1)).shape
    torch.Size([2, 1, 3])
    >>> torch.movedim(t, (1, 2), (0, 1))
    tensor([[[-0.3362, -0.9627,  0.5173]],

            [[-0.8437,  0.1727, -0.1398]]])
""".format(**common_args))

add_docstr(torch.narrow,
           r"""
narrow(input, dim, start, length) -> Tensor

Returns a new tensor that is a narrowed version of :attr:`input` tensor. The
dimension :attr:`dim` is input from :attr:`start` to :attr:`start + length`. The
returned tensor and :attr:`input` tensor share the same underlying storage.

Args:
    input (Tensor): the tensor to narrow
    dim (int): the dimension along which to narrow
    start (int): the starting dimension
    length (int): the distance to the ending dimension

Example::

    >>> x = torch.tensor([[1, 2, 3], [4, 5, 6], [7, 8, 9]])
    >>> torch.narrow(x, 0, 0, 2)
    tensor([[ 1,  2,  3],
            [ 4,  5,  6]])
    >>> torch.narrow(x, 1, 1, 2)
    tensor([[ 2,  3],
            [ 5,  6],
            [ 8,  9]])
""")

add_docstr(torch.ne, r"""
ne(input, other, *, out=None) -> Tensor

Computes :math:`\text{input} \neq \text{other}` element-wise.
""" + r"""

The second argument can be a number or a tensor whose shape is
:ref:`broadcastable <broadcasting-semantics>` with the first argument.

Args:
    input (Tensor): the tensor to compare
    other (Tensor or float): the tensor or value to compare

Keyword args:
    {out}

Returns:
    A boolean tensor that is True where :attr:`input` is not equal to :attr:`other` and False elsewhere

Example::

    >>> torch.ne(torch.tensor([[1, 2], [3, 4]]), torch.tensor([[1, 1], [4, 4]]))
    tensor([[False, True], [True, False]])
""".format(**common_args))

add_docstr(torch.not_equal, r"""
not_equal(input, other, *, out=None) -> Tensor

Alias for :func:`torch.ne`.
""")

add_docstr(torch.neg,
           r"""
neg(input, *, out=None) -> Tensor

Returns a new tensor with the negative of the elements of :attr:`input`.

.. math::
    \text{out} = -1 \times \text{input}
""" + r"""
Args:
    {input}

Keyword args:
    {out}

Example::

    >>> a = torch.randn(5)
    >>> a
    tensor([ 0.0090, -0.2262, -0.0682, -0.2866,  0.3940])
    >>> torch.neg(a)
    tensor([-0.0090,  0.2262,  0.0682,  0.2866, -0.3940])
""".format(**common_args))

add_docstr(torch.negative,
           r"""
negative(input, *, out=None) -> Tensor

Alias for :func:`torch.neg`
""".format(**common_args))

add_docstr(torch.nextafter,
           r"""
nextafter(input, other, *, out=None) -> Tensor

Return the next floating-point value after :attr:`input` towards :attr:`other`, elementwise.

The shapes of ``input`` and ``other`` must be
:ref:`broadcastable <broadcasting-semantics>`.

Args:
    input (Tensor): the first input tensor
    other (Tensor): the second input tensor

Keyword args:
    {out}

Example::
    >>> eps = torch.finfo(torch.float32).eps
    >>> torch.nextafter(torch.Tensor([1, 2]), torch.Tensor([2, 1])) == torch.Tensor([eps + 1, 2 - eps])
    tensor([True, True])

""".format(**common_args))

add_docstr(torch.nonzero,
           r"""
nonzero(input, *, out=None, as_tuple=False) -> LongTensor or tuple of LongTensors

.. note::
    :func:`torch.nonzero(..., as_tuple=False) <torch.nonzero>` (default) returns a
    2-D tensor where each row is the index for a nonzero value.

    :func:`torch.nonzero(..., as_tuple=True) <torch.nonzero>` returns a tuple of 1-D
    index tensors, allowing for advanced indexing, so ``x[x.nonzero(as_tuple=True)]``
    gives all nonzero values of tensor ``x``. Of the returned tuple, each index tensor
    contains nonzero indices for a certain dimension.

    See below for more details on the two behaviors.

    When :attr:`input` is on CUDA, :func:`torch.nonzero() <torch.nonzero>` causes
    host-device synchronization.

**When** :attr:`as_tuple` **is ``False`` (default)**:

Returns a tensor containing the indices of all non-zero elements of
:attr:`input`.  Each row in the result contains the indices of a non-zero
element in :attr:`input`. The result is sorted lexicographically, with
the last index changing the fastest (C-style).

If :attr:`input` has :math:`n` dimensions, then the resulting indices tensor
:attr:`out` is of size :math:`(z \times n)`, where :math:`z` is the total number of
non-zero elements in the :attr:`input` tensor.

**When** :attr:`as_tuple` **is ``True``**:

Returns a tuple of 1-D tensors, one for each dimension in :attr:`input`,
each containing the indices (in that dimension) of all non-zero elements of
:attr:`input` .

If :attr:`input` has :math:`n` dimensions, then the resulting tuple contains :math:`n`
tensors of size :math:`z`, where :math:`z` is the total number of
non-zero elements in the :attr:`input` tensor.

As a special case, when :attr:`input` has zero dimensions and a nonzero scalar
value, it is treated as a one-dimensional tensor with one element.

Args:
    {input}

Keyword args:
    out (LongTensor, optional): the output tensor containing indices

Returns:
    LongTensor or tuple of LongTensor: If :attr:`as_tuple` is ``False``, the output
    tensor containing indices. If :attr:`as_tuple` is ``True``, one 1-D tensor for
    each dimension, containing the indices of each nonzero element along that
    dimension.

Example::

    >>> torch.nonzero(torch.tensor([1, 1, 1, 0, 1]))
    tensor([[ 0],
            [ 1],
            [ 2],
            [ 4]])
    >>> torch.nonzero(torch.tensor([[0.6, 0.0, 0.0, 0.0],
                                    [0.0, 0.4, 0.0, 0.0],
                                    [0.0, 0.0, 1.2, 0.0],
                                    [0.0, 0.0, 0.0,-0.4]]))
    tensor([[ 0,  0],
            [ 1,  1],
            [ 2,  2],
            [ 3,  3]])
    >>> torch.nonzero(torch.tensor([1, 1, 1, 0, 1]), as_tuple=True)
    (tensor([0, 1, 2, 4]),)
    >>> torch.nonzero(torch.tensor([[0.6, 0.0, 0.0, 0.0],
                                    [0.0, 0.4, 0.0, 0.0],
                                    [0.0, 0.0, 1.2, 0.0],
                                    [0.0, 0.0, 0.0,-0.4]]), as_tuple=True)
    (tensor([0, 1, 2, 3]), tensor([0, 1, 2, 3]))
    >>> torch.nonzero(torch.tensor(5), as_tuple=True)
    (tensor([0]),)
""".format(**common_args))

add_docstr(torch.normal,
           r"""
normal(mean, std, *, generator=None, out=None) -> Tensor

Returns a tensor of random numbers drawn from separate normal distributions
whose mean and standard deviation are given.

The :attr:`mean` is a tensor with the mean of
each output element's normal distribution

The :attr:`std` is a tensor with the standard deviation of
each output element's normal distribution

The shapes of :attr:`mean` and :attr:`std` don't need to match, but the
total number of elements in each tensor need to be the same.

.. note:: When the shapes do not match, the shape of :attr:`mean`
          is used as the shape for the returned output tensor

Args:
    mean (Tensor): the tensor of per-element means
    std (Tensor): the tensor of per-element standard deviations

Keyword args:
    {generator}
    {out}

Example::

    >>> torch.normal(mean=torch.arange(1., 11.), std=torch.arange(1, 0, -0.1))
    tensor([  1.0425,   3.5672,   2.7969,   4.2925,   4.7229,   6.2134,
              8.0505,   8.1408,   9.0563,  10.0566])

.. function:: normal(mean=0.0, std, *, out=None) -> Tensor

Similar to the function above, but the means are shared among all drawn
elements.

Args:
    mean (float, optional): the mean for all distributions
    std (Tensor): the tensor of per-element standard deviations

Keyword args:
    {out}

Example::

    >>> torch.normal(mean=0.5, std=torch.arange(1., 6.))
    tensor([-1.2793, -1.0732, -2.0687,  5.1177, -1.2303])

.. function:: normal(mean, std=1.0, *, out=None) -> Tensor

Similar to the function above, but the standard-deviations are shared among
all drawn elements.

Args:
    mean (Tensor): the tensor of per-element means
    std (float, optional): the standard deviation for all distributions

Keyword args:
    out (Tensor, optional): the output tensor

Example::

    >>> torch.normal(mean=torch.arange(1., 6.))
    tensor([ 1.1552,  2.6148,  2.6535,  5.8318,  4.2361])

.. function:: normal(mean, std, size, *, out=None) -> Tensor

Similar to the function above, but the means and standard deviations are shared
among all drawn elements. The resulting tensor has size given by :attr:`size`.

Args:
    mean (float): the mean for all distributions
    std (float): the standard deviation for all distributions
    size (int...): a sequence of integers defining the shape of the output tensor.

Keyword args:
    {out}

Example::

    >>> torch.normal(2, 3, size=(1, 4))
    tensor([[-1.3987, -1.9544,  3.6048,  0.7909]])
""".format(**common_args))

add_docstr(torch.numel,
           r"""
numel(input) -> int

Returns the total number of elements in the :attr:`input` tensor.

Args:
    {input}

Example::

    >>> a = torch.randn(1, 2, 3, 4, 5)
    >>> torch.numel(a)
    120
    >>> a = torch.zeros(4,4)
    >>> torch.numel(a)
    16

""".format(**common_args))

# TODO: see https://github.com/pytorch/pytorch/issues/43667
add_docstr(torch.ones,
           r"""
ones(*size, *, out=None, dtype=None, layout=torch.strided, device=None, requires_grad=False) -> Tensor

Returns a tensor filled with the scalar value `1`, with the shape defined
by the variable argument :attr:`size`.

Args:
    size (int...): a sequence of integers defining the shape of the output tensor.
        Can be a variable number of arguments or a collection like a list or tuple.
    {out}
    {dtype}
    {layout}
    {device}
    {requires_grad}

Example::

    >>> torch.ones(2, 3)
    tensor([[ 1.,  1.,  1.],
            [ 1.,  1.,  1.]])

    >>> torch.ones(5)
    tensor([ 1.,  1.,  1.,  1.,  1.])

""".format(**factory_common_args))

# TODO: see https://github.com/pytorch/pytorch/issues/43667
add_docstr(torch.ones_like,
           r"""
ones_like(input, *, dtype=None, layout=None, device=None, requires_grad=False, memory_format=torch.preserve_format) -> Tensor

Returns a tensor filled with the scalar value `1`, with the same size as
:attr:`input`. ``torch.ones_like(input)`` is equivalent to
``torch.ones(input.size(), dtype=input.dtype, layout=input.layout, device=input.device)``.

.. warning::
    As of 0.4, this function does not support an :attr:`out` keyword. As an alternative,
    the old ``torch.ones_like(input, out=output)`` is equivalent to
    ``torch.ones(input.size(), out=output)``.

Args:
    {input}
    {dtype}
    {layout}
    {device}
    {requires_grad}
    {memory_format}

Example::

    >>> input = torch.empty(2, 3)
    >>> torch.ones_like(input)
    tensor([[ 1.,  1.,  1.],
            [ 1.,  1.,  1.]])
""".format(**factory_like_common_args))

add_docstr(torch.orgqr,
           r"""
orgqr(input, input2) -> Tensor

Computes the orthogonal matrix `Q` of a QR factorization, from the `(input, input2)`
tuple returned by :func:`torch.geqrf`.

This directly calls the underlying LAPACK function `?orgqr`.
See `LAPACK documentation for orgqr`_ for further details.

Args:
    input (Tensor): the `a` from :func:`torch.geqrf`.
    input2 (Tensor): the `tau` from :func:`torch.geqrf`.

.. _LAPACK documentation for orgqr:
    https://software.intel.com/en-us/mkl-developer-reference-c-orgqr

""")

add_docstr(torch.ormqr,
           r"""
ormqr(input, input2, input3, left=True, transpose=False) -> Tensor

Multiplies `mat` (given by :attr:`input3`) by the orthogonal `Q` matrix of the QR factorization
formed by :func:`torch.geqrf` that is represented by `(a, tau)` (given by (:attr:`input`, :attr:`input2`)).

This directly calls the underlying LAPACK function `?ormqr`.
See `LAPACK documentation for ormqr`_ for further details.

Args:
    input (Tensor): the `a` from :func:`torch.geqrf`.
    input2 (Tensor): the `tau` from :func:`torch.geqrf`.
    input3 (Tensor): the matrix to be multiplied.

.. _LAPACK documentation for ormqr:
    https://software.intel.com/en-us/mkl-developer-reference-c-ormqr

""")

add_docstr(torch.poisson,
           r"""
poisson(input *, generator=None) -> Tensor

Returns a tensor of the same size as :attr:`input` with each element
sampled from a Poisson distribution with rate parameter given by the corresponding
element in :attr:`input` i.e.,

.. math::
    \text{{out}}_i \sim \text{{Poisson}}(\text{{input}}_i)

Args:
    input (Tensor): the input tensor containing the rates of the Poisson distribution

Keyword args:
    {generator}

Example::

    >>> rates = torch.rand(4, 4) * 5  # rate parameter between 0 and 5
    >>> torch.poisson(rates)
    tensor([[9., 1., 3., 5.],
            [8., 6., 6., 0.],
            [0., 4., 5., 3.],
            [2., 1., 4., 2.]])
""".format(**common_args))

add_docstr(torch.polygamma,
           r"""
polygamma(n, input, *, out=None) -> Tensor

Computes the :math:`n^{th}` derivative of the digamma function on :attr:`input`.
:math:`n \geq 0` is called the order of the polygamma function.

.. math::
    \psi^{(n)}(x) = \frac{d^{(n)}}{dx^{(n)}} \psi(x)

.. note::
    This function is implemented only for nonnegative integers :math:`n \geq 0`.
""" + """
Args:
    n (int): the order of the polygamma function
    {input}

Keyword args:
    {out}

Example::
    >>> a = torch.tensor([1, 0.5])
    >>> torch.polygamma(1, a)
    tensor([1.64493, 4.9348])
    >>> torch.polygamma(2, a)
    tensor([ -2.4041, -16.8288])
    >>> torch.polygamma(3, a)
    tensor([ 6.4939, 97.4091])
    >>> torch.polygamma(4, a)
    tensor([ -24.8863, -771.4742])
""".format(**common_args))

add_docstr(torch.pow,
           r"""
pow(input, exponent, *, out=None) -> Tensor

Takes the power of each element in :attr:`input` with :attr:`exponent` and
returns a tensor with the result.

:attr:`exponent` can be either a single ``float`` number or a `Tensor`
with the same number of elements as :attr:`input`.

When :attr:`exponent` is a scalar value, the operation applied is:

.. math::
    \text{out}_i = x_i ^ \text{exponent}

When :attr:`exponent` is a tensor, the operation applied is:

.. math::
    \text{out}_i = x_i ^ {\text{exponent}_i}
""" + r"""
When :attr:`exponent` is a tensor, the shapes of :attr:`input`
and :attr:`exponent` must be :ref:`broadcastable <broadcasting-semantics>`.

Args:
    {input}
    exponent (float or tensor): the exponent value

Keyword args:
    {out}

Example::

    >>> a = torch.randn(4)
    >>> a
    tensor([ 0.4331,  1.2475,  0.6834, -0.2791])
    >>> torch.pow(a, 2)
    tensor([ 0.1875,  1.5561,  0.4670,  0.0779])
    >>> exp = torch.arange(1., 5.)

    >>> a = torch.arange(1., 5.)
    >>> a
    tensor([ 1.,  2.,  3.,  4.])
    >>> exp
    tensor([ 1.,  2.,  3.,  4.])
    >>> torch.pow(a, exp)
    tensor([   1.,    4.,   27.,  256.])

.. function:: pow(self, exponent, *, out=None) -> Tensor

:attr:`self` is a scalar ``float`` value, and :attr:`exponent` is a tensor.
The returned tensor :attr:`out` is of the same shape as :attr:`exponent`

The operation applied is:

.. math::
    \text{{out}}_i = \text{{self}} ^ {{\text{{exponent}}_i}}

Args:
    self (float): the scalar base value for the power operation
    exponent (Tensor): the exponent tensor

Keyword args:
    {out}

Example::

    >>> exp = torch.arange(1., 5.)
    >>> base = 2
    >>> torch.pow(base, exp)
    tensor([  2.,   4.,   8.,  16.])
""".format(**common_args))

add_docstr(torch.prod,
           r"""
prod(input, *, dtype=None) -> Tensor

Returns the product of all elements in the :attr:`input` tensor.

Args:
    {input}

Keyword args:
    {dtype}

Example::

    >>> a = torch.randn(1, 3)
    >>> a
    tensor([[-0.8020,  0.5428, -1.5854]])
    >>> torch.prod(a)
    tensor(0.6902)

.. function:: prod(input, dim, keepdim=False, *, dtype=None) -> Tensor

Returns the product of each row of the :attr:`input` tensor in the given
dimension :attr:`dim`.

{keepdim_details}

Args:
    {input}
    {dim}
    {keepdim}

Keyword args:
    {dtype}

Example::

    >>> a = torch.randn(4, 2)
    >>> a
    tensor([[ 0.5261, -0.3837],
            [ 1.1857, -0.2498],
            [-1.1646,  0.0705],
            [ 1.1131, -1.0629]])
    >>> torch.prod(a, 1)
    tensor([-0.2018, -0.2962, -0.0821, -1.1831])
""".format(**single_dim_common))

add_docstr(torch.promote_types,
           r"""
promote_types(type1, type2) -> dtype

Returns the :class:`torch.dtype` with the smallest size and scalar kind that is
not smaller nor of lower kind than either `type1` or `type2`. See type promotion
:ref:`documentation <type-promotion-doc>` for more information on the type
promotion logic.

Args:
    type1 (:class:`torch.dtype`)
    type2 (:class:`torch.dtype`)

Example::

    >>> torch.promote_types(torch.int32, torch.float32))
    torch.float32
    >>> torch.promote_types(torch.uint8, torch.long)
    torch.long
""")

add_docstr(torch.qr,
           r"""
qr(input, some=True, out=None) -> (Tensor, Tensor)

Computes the QR decomposition of a matrix or a batch of matrices :attr:`input`,
and returns a namedtuple (Q, R) of tensors such that :math:`\text{input} = Q R`
with :math:`Q` being an orthogonal matrix or batch of orthogonal matrices and
:math:`R` being an upper triangular matrix or batch of upper triangular matrices.

If :attr:`some` is ``True``, then this function returns the thin (reduced) QR factorization.
Otherwise, if :attr:`some` is ``False``, this function returns the complete QR factorization.

.. warning::
          If you plan to backpropagate through QR, note that the current backward implementation
          is only well-defined when the first :math:`\min(input.size(-1), input.size(-2))`
          columns of :attr:`input` are linearly independent.
          This behavior will propably change once QR supports pivoting.

.. note:: precision may be lost if the magnitudes of the elements of :attr:`input`
          are large

.. note:: While it should always give you a valid decomposition, it may not
          give you the same one across platforms - it will depend on your
          LAPACK implementation.

Args:
    input (Tensor): the input tensor of size :math:`(*, m, n)` where `*` is zero or more
                batch dimensions consisting of matrices of dimension :math:`m \times n`.
    some (bool, optional): Set to ``True`` for reduced QR decomposition and ``False`` for
                complete QR decomposition.
    out (tuple, optional): tuple of `Q` and `R` tensors
                satisfying :code:`input = torch.matmul(Q, R)`.
                The dimensions of `Q` and `R` are :math:`(*, m, k)` and :math:`(*, k, n)`
                respectively, where :math:`k = \min(m, n)` if :attr:`some:` is ``True`` and
                :math:`k = m` otherwise.

Example::

    >>> a = torch.tensor([[12., -51, 4], [6, 167, -68], [-4, 24, -41]])
    >>> q, r = torch.qr(a)
    >>> q
    tensor([[-0.8571,  0.3943,  0.3314],
            [-0.4286, -0.9029, -0.0343],
            [ 0.2857, -0.1714,  0.9429]])
    >>> r
    tensor([[ -14.0000,  -21.0000,   14.0000],
            [   0.0000, -175.0000,   70.0000],
            [   0.0000,    0.0000,  -35.0000]])
    >>> torch.mm(q, r).round()
    tensor([[  12.,  -51.,    4.],
            [   6.,  167.,  -68.],
            [  -4.,   24.,  -41.]])
    >>> torch.mm(q.t(), q).round()
    tensor([[ 1.,  0.,  0.],
            [ 0.,  1., -0.],
            [ 0., -0.,  1.]])
    >>> a = torch.randn(3, 4, 5)
    >>> q, r = torch.qr(a, some=False)
    >>> torch.allclose(torch.matmul(q, r), a)
    True
    >>> torch.allclose(torch.matmul(q.transpose(-2, -1), q), torch.eye(5))
    True
""")

add_docstr(torch.rad2deg,
           r"""
rad2deg(input, out=None) -> Tensor

Returns a new tensor with each of the elements of :attr:`input`
converted from angles in radians to degrees.

Args:
    {input}

Keyword arguments:
    {out}

Example::

    >>> a = torch.tensor([[3.142, -3.142], [6.283, -6.283], [1.570, -1.570]])
    >>> torch.rad2deg(a)
    tensor([[ 180.0233, -180.0233],
            [ 359.9894, -359.9894],
            [  89.9544,  -89.9544]])

""".format(**common_args))

add_docstr(torch.deg2rad,
           r"""
deg2rad(input, out=None) -> Tensor

Returns a new tensor with each of the elements of :attr:`input`
converted from angles in degrees to radians.

Args:
    {input}

Keyword arguments:
    {out}

Example::

    >>> a = torch.tensor([[180.0, -180.0], [360.0, -360.0], [90.0, -90.0]])
    >>> torch.deg2rad(a)
    tensor([[ 3.1416, -3.1416],
            [ 6.2832, -6.2832],
            [ 1.5708, -1.5708]])

""".format(**common_args))

add_docstr(torch.heaviside,
           r"""
heaviside(input, values, *, out=None) -> Tensor

Computes the Heaviside step function for each element in :attr:`input`.
The Heaviside step function is defined as:

.. math::
    \text{{heaviside}}(input, values) = \begin{cases}
        0, & \text{if input < 0}\\
        values, & \text{if input == 0}\\
        1, & \text{if input > 0}
    \end{cases}
""" + r"""

Args:
    {input}
    values (Tensor): The values to use where :attr:`input` is zero.

Keyword arguments:
    {out}

Example::

    >>> input = torch.tensor([-1.5, 0, 2.0])
    >>> values = torch.tensor([0.5])
    >>> torch.heaviside(input, values)
    tensor([0.0000, 0.5000, 1.0000])
    >>> values = torch.tensor([1.2, -2.0, 3.5])
    >>> torch.heaviside(input, values)
    tensor([0., -2., 1.])

""".format(**common_args))

add_docstr(torch.rand,
           r"""
rand(*size, out=None, dtype=None, layout=torch.strided, device=None, requires_grad=False) -> Tensor

Returns a tensor filled with random numbers from a uniform distribution
on the interval :math:`[0, 1)`

The shape of the tensor is defined by the variable argument :attr:`size`.

Args:
    size (int...): a sequence of integers defining the shape of the output tensor.
        Can be a variable number of arguments or a collection like a list or tuple.
    {out}
    {dtype}
    {layout}
    {device}
    {requires_grad}

Example::

    >>> torch.rand(4)
    tensor([ 0.5204,  0.2503,  0.3525,  0.5673])
    >>> torch.rand(2, 3)
    tensor([[ 0.8237,  0.5781,  0.6879],
            [ 0.3816,  0.7249,  0.0998]])
""".format(**factory_common_args))

add_docstr(torch.rand_like,
           r"""
rand_like(input, dtype=None, layout=None, device=None, requires_grad=False, memory_format=torch.preserve_format) -> Tensor

Returns a tensor with the same size as :attr:`input` that is filled with
random numbers from a uniform distribution on the interval :math:`[0, 1)`.
``torch.rand_like(input)`` is equivalent to
``torch.rand(input.size(), dtype=input.dtype, layout=input.layout, device=input.device)``.

Args:
    {input}
    {dtype}
    {layout}
    {device}
    {requires_grad}
    {memory_format}

""".format(**factory_like_common_args))

add_docstr(torch.randint,
           """
randint(low=0, high, size, \\*, generator=None, out=None, \
dtype=None, layout=torch.strided, device=None, requires_grad=False) -> Tensor

Returns a tensor filled with random integers generated uniformly
between :attr:`low` (inclusive) and :attr:`high` (exclusive).

The shape of the tensor is defined by the variable argument :attr:`size`.

.. note:
    With the global dtype default (``torch.float32``), this function returns
    a tensor with dtype ``torch.int64``.

Args:
    low (int, optional): Lowest integer to be drawn from the distribution. Default: 0.
    high (int): One above the highest integer to be drawn from the distribution.
    size (tuple): a tuple defining the shape of the output tensor.
    {generator}
    {out}
    {dtype}
    {layout}
    {device}
    {requires_grad}

Example::

    >>> torch.randint(3, 5, (3,))
    tensor([4, 3, 4])


    >>> torch.randint(10, (2, 2))
    tensor([[0, 2],
            [5, 5]])


    >>> torch.randint(3, 10, (2, 2))
    tensor([[4, 5],
            [6, 7]])


""".format(**factory_common_args))

add_docstr(torch.randint_like,
           """
randint_like(input, low=0, high, dtype=None, layout=torch.strided, device=None, requires_grad=False, \
memory_format=torch.preserve_format) -> Tensor

Returns a tensor with the same shape as Tensor :attr:`input` filled with
random integers generated uniformly between :attr:`low` (inclusive) and
:attr:`high` (exclusive).

.. note:
    With the global dtype default (``torch.float32``), this function returns
    a tensor with dtype ``torch.int64``.

Args:
    {input}
    low (int, optional): Lowest integer to be drawn from the distribution. Default: 0.
    high (int): One above the highest integer to be drawn from the distribution.
    {dtype}
    {layout}
    {device}
    {requires_grad}
    {memory_format}

""".format(**factory_like_common_args))

add_docstr(torch.randn,
           r"""
randn(*size, out=None, dtype=None, layout=torch.strided, device=None, requires_grad=False) -> Tensor

Returns a tensor filled with random numbers from a normal distribution
with mean `0` and variance `1` (also called the standard normal
distribution).

.. math::
    \text{{out}}_{{i}} \sim \mathcal{{N}}(0, 1)

The shape of the tensor is defined by the variable argument :attr:`size`.

Args:
    size (int...): a sequence of integers defining the shape of the output tensor.
        Can be a variable number of arguments or a collection like a list or tuple.
    {out}
    {dtype}
    {layout}
    {device}
    {requires_grad}

Example::

    >>> torch.randn(4)
    tensor([-2.1436,  0.9966,  2.3426, -0.6366])
    >>> torch.randn(2, 3)
    tensor([[ 1.5954,  2.8929, -1.0923],
            [ 1.1719, -0.4709, -0.1996]])
""".format(**factory_common_args))

add_docstr(torch.randn_like,
           r"""
randn_like(input, dtype=None, layout=None, device=None, requires_grad=False, memory_format=torch.preserve_format) -> Tensor

Returns a tensor with the same size as :attr:`input` that is filled with
random numbers from a normal distribution with mean 0 and variance 1.
``torch.randn_like(input)`` is equivalent to
``torch.randn(input.size(), dtype=input.dtype, layout=input.layout, device=input.device)``.

Args:
    {input}
    {dtype}
    {layout}
    {device}
    {requires_grad}
    {memory_format}

""".format(**factory_like_common_args))

add_docstr(torch.randperm,
           r"""
randperm(n, out=None, dtype=torch.int64, layout=torch.strided, device=None, requires_grad=False) -> LongTensor

Returns a random permutation of integers from ``0`` to ``n - 1``.

Args:
    n (int): the upper bound (exclusive)
    {out}
    dtype (:class:`torch.dtype`, optional): the desired data type of returned tensor.
        Default: ``torch.int64``.
    {layout}
    {device}
    {requires_grad}

Example::

    >>> torch.randperm(4)
    tensor([2, 1, 0, 3])
""".format(**factory_common_args))

add_docstr(torch.tensor,
           r"""
tensor(data, dtype=None, device=None, requires_grad=False, pin_memory=False) -> Tensor

Constructs a tensor with :attr:`data`.

.. warning::

    :func:`torch.tensor` always copies :attr:`data`. If you have a Tensor
    ``data`` and want to avoid a copy, use :func:`torch.Tensor.requires_grad_`
    or :func:`torch.Tensor.detach`.
    If you have a NumPy ``ndarray`` and want to avoid a copy, use
    :func:`torch.as_tensor`.

.. warning::

    When data is a tensor `x`, :func:`torch.tensor` reads out 'the data' from whatever it is passed,
    and constructs a leaf variable. Therefore ``torch.tensor(x)`` is equivalent to ``x.clone().detach()``
    and ``torch.tensor(x, requires_grad=True)`` is equivalent to ``x.clone().detach().requires_grad_(True)``.
    The equivalents using ``clone()`` and ``detach()`` are recommended.

Args:
    {data}
    {dtype}
    {device}
    {requires_grad}
    {pin_memory}


Example::

    >>> torch.tensor([[0.1, 1.2], [2.2, 3.1], [4.9, 5.2]])
    tensor([[ 0.1000,  1.2000],
            [ 2.2000,  3.1000],
            [ 4.9000,  5.2000]])

    >>> torch.tensor([0, 1])  # Type inference on data
    tensor([ 0,  1])

    >>> torch.tensor([[0.11111, 0.222222, 0.3333333]],
                     dtype=torch.float64,
                     device=torch.device('cuda:0'))  # creates a torch.cuda.DoubleTensor
    tensor([[ 0.1111,  0.2222,  0.3333]], dtype=torch.float64, device='cuda:0')

    >>> torch.tensor(3.14159)  # Create a scalar (zero-dimensional tensor)
    tensor(3.1416)

    >>> torch.tensor([])  # Create an empty tensor (of size (0,))
    tensor([])
""".format(**factory_data_common_args))

add_docstr(torch.range,
           r"""
range(start=0, end, step=1, out=None, dtype=None, layout=torch.strided, device=None, requires_grad=False) -> Tensor

Returns a 1-D tensor of size :math:`\left\lfloor \frac{\text{end} - \text{start}}{\text{step}} \right\rfloor + 1`
with values from :attr:`start` to :attr:`end` with step :attr:`step`. Step is
the gap between two values in the tensor.

.. math::
    \text{out}_{i+1} = \text{out}_i + \text{step}.
""" + r"""
.. warning::
    This function is deprecated and will be removed in a future release because its behavior is inconsistent with
    Python's range builtin. Instead, use :func:`torch.arange`, which produces values in [start, end).

Args:
    start (float): the starting value for the set of points. Default: ``0``.
    end (float): the ending value for the set of points
    step (float): the gap between each pair of adjacent points. Default: ``1``.
    {out}
    {dtype} If `dtype` is not given, infer the data type from the other input
        arguments. If any of `start`, `end`, or `stop` are floating-point, the
        `dtype` is inferred to be the default dtype, see
        :meth:`~torch.get_default_dtype`. Otherwise, the `dtype` is inferred to
        be `torch.int64`.
    {layout}
    {device}
    {requires_grad}

Example::

    >>> torch.range(1, 4)
    tensor([ 1.,  2.,  3.,  4.])
    >>> torch.range(1, 4, 0.5)
    tensor([ 1.0000,  1.5000,  2.0000,  2.5000,  3.0000,  3.5000,  4.0000])
""".format(**factory_common_args))

add_docstr(torch.arange,
           r"""
arange(start=0, end, step=1, out=None, dtype=None, layout=torch.strided, device=None, requires_grad=False) -> Tensor

Returns a 1-D tensor of size :math:`\left\lceil \frac{\text{end} - \text{start}}{\text{step}} \right\rceil`
with values from the interval ``[start, end)`` taken with common difference
:attr:`step` beginning from `start`.

Note that non-integer :attr:`step` is subject to floating point rounding errors when
comparing against :attr:`end`; to avoid inconsistency, we advise adding a small epsilon to :attr:`end`
in such cases.

.. math::
    \text{out}_{{i+1}} = \text{out}_{i} + \text{step}
""" + r"""
Args:
    start (Number): the starting value for the set of points. Default: ``0``.
    end (Number): the ending value for the set of points
    step (Number): the gap between each pair of adjacent points. Default: ``1``.
    {out}
    {dtype} If `dtype` is not given, infer the data type from the other input
        arguments. If any of `start`, `end`, or `stop` are floating-point, the
        `dtype` is inferred to be the default dtype, see
        :meth:`~torch.get_default_dtype`. Otherwise, the `dtype` is inferred to
        be `torch.int64`.
    {layout}
    {device}
    {requires_grad}

Example::

    >>> torch.arange(5)
    tensor([ 0,  1,  2,  3,  4])
    >>> torch.arange(1, 4)
    tensor([ 1,  2,  3])
    >>> torch.arange(1, 2.5, 0.5)
    tensor([ 1.0000,  1.5000,  2.0000])
""".format(**factory_common_args))

add_docstr(torch.remainder,
           r"""
remainder(input, other, out=None) -> Tensor

Computes the element-wise remainder of division.

The dividend and divisor may contain both for integer and floating point
numbers. The remainder has the same sign as the divisor :attr:`other`.

When :attr:`other` is a tensor, the shapes of :attr:`input` and
:attr:`other` must be :ref:`broadcastable <broadcasting-semantics>`.

Args:
    input (Tensor): the dividend
    other (Tensor or float): the divisor that may be either a number or a
                               Tensor of the same shape as the dividend
    {out}

Example::

    >>> torch.remainder(torch.tensor([-3., -2, -1, 1, 2, 3]), 2)
    tensor([ 1.,  0.,  1.,  1.,  0.,  1.])
    >>> torch.remainder(torch.tensor([1., 2, 3, 4, 5]), 1.5)
    tensor([ 1.0000,  0.5000,  0.0000,  1.0000,  0.5000])

.. seealso::

        :func:`torch.fmod`, which computes the element-wise remainder of
        division equivalently to the C library function ``fmod()``.
""".format(**common_args))

add_docstr(torch.renorm,
           r"""
renorm(input, p, dim, maxnorm, out=None) -> Tensor

Returns a tensor where each sub-tensor of :attr:`input` along dimension
:attr:`dim` is normalized such that the `p`-norm of the sub-tensor is lower
than the value :attr:`maxnorm`

.. note:: If the norm of a row is lower than `maxnorm`, the row is unchanged

Args:
    {input}
    p (float): the power for the norm computation
    dim (int): the dimension to slice over to get the sub-tensors
    maxnorm (float): the maximum norm to keep each sub-tensor under
    {out}

Example::

    >>> x = torch.ones(3, 3)
    >>> x[1].fill_(2)
    tensor([ 2.,  2.,  2.])
    >>> x[2].fill_(3)
    tensor([ 3.,  3.,  3.])
    >>> x
    tensor([[ 1.,  1.,  1.],
            [ 2.,  2.,  2.],
            [ 3.,  3.,  3.]])
    >>> torch.renorm(x, 1, 0, 5)
    tensor([[ 1.0000,  1.0000,  1.0000],
            [ 1.6667,  1.6667,  1.6667],
            [ 1.6667,  1.6667,  1.6667]])
""".format(**common_args))

add_docstr(torch.reshape,
           r"""
reshape(input, shape) -> Tensor

Returns a tensor with the same data and number of elements as :attr:`input`,
but with the specified shape. When possible, the returned tensor will be a view
of :attr:`input`. Otherwise, it will be a copy. Contiguous inputs and inputs
with compatible strides can be reshaped without copying, but you should not
depend on the copying vs. viewing behavior.

See :meth:`torch.Tensor.view` on when it is possible to return a view.

A single dimension may be -1, in which case it's inferred from the remaining
dimensions and the number of elements in :attr:`input`.

Args:
    input (Tensor): the tensor to be reshaped
    shape (tuple of ints): the new shape

Example::

    >>> a = torch.arange(4.)
    >>> torch.reshape(a, (2, 2))
    tensor([[ 0.,  1.],
            [ 2.,  3.]])
    >>> b = torch.tensor([[0, 1], [2, 3]])
    >>> torch.reshape(b, (-1,))
    tensor([ 0,  1,  2,  3])
""")


add_docstr(torch.result_type,
           r"""
result_type(tensor1, tensor2) -> dtype

Returns the :class:`torch.dtype` that would result from performing an arithmetic
operation on the provided input tensors. See type promotion :ref:`documentation <type-promotion-doc>`
for more information on the type promotion logic.

Args:
    tensor1 (Tensor or Number): an input tensor or number
    tensor2 (Tensor or Number): an input tensor or number

Example::

    >>> torch.result_type(torch.tensor([1, 2], dtype=torch.int), 1.0)
    torch.float32
    >>> torch.result_type(torch.tensor([1, 2], dtype=torch.uint8), torch.tensor(1))
    torch.uint8
""")


add_docstr(torch.round,
           r"""
round(input, out=None) -> Tensor

Returns a new tensor with each of the elements of :attr:`input` rounded
to the closest integer.

Args:
    {input}
    {out}

Example::

    >>> a = torch.randn(4)
    >>> a
    tensor([ 0.9920,  0.6077,  0.9734, -1.0362])
    >>> torch.round(a)
    tensor([ 1.,  1.,  1., -1.])
""".format(**common_args))

add_docstr(torch.rsqrt,
           r"""
rsqrt(input, out=None) -> Tensor

Returns a new tensor with the reciprocal of the square-root of each of
the elements of :attr:`input`.

.. math::
    \text{out}_{i} = \frac{1}{\sqrt{\text{input}_{i}}}
""" + r"""
Args:
    {input}
    {out}

Example::

    >>> a = torch.randn(4)
    >>> a
    tensor([-0.0370,  0.2970,  1.5420, -0.9105])
    >>> torch.rsqrt(a)
    tensor([    nan,  1.8351,  0.8053,     nan])
""".format(**common_args))

add_docstr(torch.set_flush_denormal,
           r"""
set_flush_denormal(mode) -> bool

Disables denormal floating numbers on CPU.

Returns ``True`` if your system supports flushing denormal numbers and it
successfully configures flush denormal mode.  :meth:`~torch.set_flush_denormal`
is only supported on x86 architectures supporting SSE3.

Args:
    mode (bool): Controls whether to enable flush denormal mode or not

Example::

    >>> torch.set_flush_denormal(True)
    True
    >>> torch.tensor([1e-323], dtype=torch.float64)
    tensor([ 0.], dtype=torch.float64)
    >>> torch.set_flush_denormal(False)
    True
    >>> torch.tensor([1e-323], dtype=torch.float64)
    tensor(9.88131e-324 *
           [ 1.0000], dtype=torch.float64)
""")

add_docstr(torch.set_num_threads, r"""
set_num_threads(int)

Sets the number of threads used for intraop parallelism on CPU.

.. warning::
    To ensure that the correct number of threads is used, set_num_threads
    must be called before running eager, JIT or autograd code.
""")

add_docstr(torch.set_num_interop_threads, r"""
set_num_interop_threads(int)

Sets the number of threads used for interop parallelism
(e.g. in JIT interpreter) on CPU.

.. warning::
    Can only be called once and before any inter-op parallel work
    is started (e.g. JIT execution).
""")

add_docstr(torch.sigmoid, r"""
sigmoid(input, *, out=None) -> Tensor

Returns a new tensor with the sigmoid of the elements of :attr:`input`.

.. math::
    \text{out}_{i} = \frac{1}{1 + e^{-\text{input}_{i}}}
""" + r"""
Args:
    {input}

Keyword args:
    {out}

Example::

    >>> a = torch.randn(4)
    >>> a
    tensor([ 0.9213,  1.0887, -0.8858, -1.7683])
    >>> torch.sigmoid(a)
    tensor([ 0.7153,  0.7481,  0.2920,  0.1458])
""".format(**common_args))

add_docstr(torch.logit,
           r"""
logit(input, eps=None, out=None) -> Tensor

Returns a new tensor with the logit of the elements of :attr:`input`.
:attr:`input` is clamped to [eps, 1 - eps] when eps is not None.
When eps is None and :attr:`input` < 0 or :attr:`input` > 1, the function will yields NaN.

.. math::
    y_{i} = \ln(\frac{z_{i}}{1 - z_{i}}) \\
    z_{i} = \begin{cases}
        x_{i} & \text{if eps is None} \\
        \text{eps} & \text{if } x_{i} < \text{eps} \\
        x_{i} & \text{if } \text{eps} \leq x_{i} \leq 1 - \text{eps} \\
        1 - \text{eps} & \text{if } x_{i} > 1 - \text{eps}
    \end{cases}
""" + r"""
Args:
    {input}
    eps (float, optional): the epsilon for input clamp bound. Default: ``None``
    {out}

Example::

    >>> a = torch.rand(5)
    >>> a
    tensor([0.2796, 0.9331, 0.6486, 0.1523, 0.6516])
    >>> torch.logit(a, eps=1e-6)
    tensor([-0.9466,  2.6352,  0.6131, -1.7169,  0.6261])
""".format(**common_args))

add_docstr(torch.sign,
           r"""
sign(input, out=None) -> Tensor

Returns a new tensor with the signs of the elements of :attr:`input`.

.. math::
    \text{out}_{i} = \operatorname{sgn}(\text{input}_{i})
""" + r"""
Args:
    {input}
    {out}

Example::

    >>> a = torch.tensor([0.7, -1.2, 0., 2.3])
    >>> a
    tensor([ 0.7000, -1.2000,  0.0000,  2.3000])
    >>> torch.sign(a)
    tensor([ 1., -1.,  0.,  1.])
""".format(**common_args))

add_docstr(torch.signbit,
           r"""
signbit(input, *, out=None) -> Tensor

Tests if each element of :attr:`input` has its sign bit set (is less than zero) or not.

Args:
  {input}

Keyword args:
  {out}

Example::

    >>> a = torch.tensor([0.7, -1.2, 0., 2.3])
    >>> torch.signbit(a)
    tensor([ False, True,  False,  False])
""".format(**common_args))

add_docstr(torch.sin,
           r"""
sin(input, out=None) -> Tensor

Returns a new tensor with the sine of the elements of :attr:`input`.

.. math::
    \text{out}_{i} = \sin(\text{input}_{i})
""" + r"""
Args:
    {input}
    {out}

Example::

    >>> a = torch.randn(4)
    >>> a
    tensor([-0.5461,  0.1347, -2.7266, -0.2746])
    >>> torch.sin(a)
    tensor([-0.5194,  0.1343, -0.4032, -0.2711])
""".format(**common_args))

add_docstr(torch.sinh,
           r"""
sinh(input, out=None) -> Tensor

Returns a new tensor with the hyperbolic sine of the elements of
:attr:`input`.

.. math::
    \text{out}_{i} = \sinh(\text{input}_{i})
""" + r"""
Args:
    {input}
    {out}

Example::

    >>> a = torch.randn(4)
    >>> a
    tensor([ 0.5380, -0.8632, -0.1265,  0.9399])
    >>> torch.sinh(a)
    tensor([ 0.5644, -0.9744, -0.1268,  1.0845])
""".format(**common_args))

add_docstr(torch.sort,
           r"""
sort(input, dim=-1, descending=False, out=None) -> (Tensor, LongTensor)

Sorts the elements of the :attr:`input` tensor along a given dimension
in ascending order by value.

If :attr:`dim` is not given, the last dimension of the `input` is chosen.

If :attr:`descending` is ``True`` then the elements are sorted in descending
order by value.

A namedtuple of (values, indices) is returned, where the `values` are the
sorted values and `indices` are the indices of the elements in the original
`input` tensor.

Args:
    {input}
    dim (int, optional): the dimension to sort along
    descending (bool, optional): controls the sorting order (ascending or descending)
    out (tuple, optional): the output tuple of (`Tensor`, `LongTensor`) that can
        be optionally given to be used as output buffers

Example::

    >>> x = torch.randn(3, 4)
    >>> sorted, indices = torch.sort(x)
    >>> sorted
    tensor([[-0.2162,  0.0608,  0.6719,  2.3332],
            [-0.5793,  0.0061,  0.6058,  0.9497],
            [-0.5071,  0.3343,  0.9553,  1.0960]])
    >>> indices
    tensor([[ 1,  0,  2,  3],
            [ 3,  1,  0,  2],
            [ 0,  3,  1,  2]])

    >>> sorted, indices = torch.sort(x, 0)
    >>> sorted
    tensor([[-0.5071, -0.2162,  0.6719, -0.5793],
            [ 0.0608,  0.0061,  0.9497,  0.3343],
            [ 0.6058,  0.9553,  1.0960,  2.3332]])
    >>> indices
    tensor([[ 2,  0,  0,  1],
            [ 0,  1,  1,  2],
            [ 1,  2,  2,  0]])
""".format(**common_args))

add_docstr(torch.argsort,
           r"""
argsort(input, dim=-1, descending=False) -> LongTensor

Returns the indices that sort a tensor along a given dimension in ascending
order by value.

This is the second value returned by :meth:`torch.sort`.  See its documentation
for the exact semantics of this method.

Args:
    {input}
    dim (int, optional): the dimension to sort along
    descending (bool, optional): controls the sorting order (ascending or descending)

Example::

    >>> a = torch.randn(4, 4)
    >>> a
    tensor([[ 0.0785,  1.5267, -0.8521,  0.4065],
            [ 0.1598,  0.0788, -0.0745, -1.2700],
            [ 1.2208,  1.0722, -0.7064,  1.2564],
            [ 0.0669, -0.2318, -0.8229, -0.9280]])


    >>> torch.argsort(a, dim=1)
    tensor([[2, 0, 3, 1],
            [3, 2, 1, 0],
            [2, 1, 0, 3],
            [3, 2, 1, 0]])
""".format(**common_args))

add_docstr(torch.sparse_coo_tensor,
           r"""
sparse_coo_tensor(indices, values, size=None, dtype=None, device=None, requires_grad=False) -> Tensor

Constructs a sparse tensors in COO(rdinate) format with non-zero elements at the given :attr:`indices`
with the given :attr:`values`. A sparse tensor can be `uncoalesced`, in that case, there are duplicate
coordinates in the indices, and the value at that index is the sum of all duplicate value entries:
`torch.sparse`_.

Args:
    indices (array_like): Initial data for the tensor. Can be a list, tuple,
        NumPy ``ndarray``, scalar, and other types. Will be cast to a :class:`torch.LongTensor`
        internally. The indices are the coordinates of the non-zero values in the matrix, and thus
        should be two-dimensional where the first dimension is the number of tensor dimensions and
        the second dimension is the number of non-zero values.
    values (array_like): Initial values for the tensor. Can be a list, tuple,
        NumPy ``ndarray``, scalar, and other types.
    size (list, tuple, or :class:`torch.Size`, optional): Size of the sparse tensor. If not
        provided the size will be inferred as the minimum size big enough to hold all non-zero
        elements.
    dtype (:class:`torch.dtype`, optional): the desired data type of returned tensor.
        Default: if None, infers data type from :attr:`values`.
    device (:class:`torch.device`, optional): the desired device of returned tensor.
        Default: if None, uses the current device for the default tensor type
        (see :func:`torch.set_default_tensor_type`). :attr:`device` will be the CPU
        for CPU tensor types and the current CUDA device for CUDA tensor types.
    {requires_grad}


Example::

    >>> i = torch.tensor([[0, 1, 1],
                          [2, 0, 2]])
    >>> v = torch.tensor([3, 4, 5], dtype=torch.float32)
    >>> torch.sparse_coo_tensor(i, v, [2, 4])
    tensor(indices=tensor([[0, 1, 1],
                           [2, 0, 2]]),
           values=tensor([3., 4., 5.]),
           size=(2, 4), nnz=3, layout=torch.sparse_coo)

    >>> torch.sparse_coo_tensor(i, v)  # Shape inference
    tensor(indices=tensor([[0, 1, 1],
                           [2, 0, 2]]),
           values=tensor([3., 4., 5.]),
           size=(2, 3), nnz=3, layout=torch.sparse_coo)

    >>> torch.sparse_coo_tensor(i, v, [2, 4],
                                dtype=torch.float64,
                                device=torch.device('cuda:0'))
    tensor(indices=tensor([[0, 1, 1],
                           [2, 0, 2]]),
           values=tensor([3., 4., 5.]),
           device='cuda:0', size=(2, 4), nnz=3, dtype=torch.float64,
           layout=torch.sparse_coo)

    # Create an empty sparse tensor with the following invariants:
    #   1. sparse_dim + dense_dim = len(SparseTensor.shape)
    #   2. SparseTensor._indices().shape = (sparse_dim, nnz)
    #   3. SparseTensor._values().shape = (nnz, SparseTensor.shape[sparse_dim:])
    #
    # For instance, to create an empty sparse tensor with nnz = 0, dense_dim = 0 and
    # sparse_dim = 1 (hence indices is a 2D tensor of shape = (1, 0))
    >>> S = torch.sparse_coo_tensor(torch.empty([1, 0]), [], [1])
    tensor(indices=tensor([], size=(1, 0)),
           values=tensor([], size=(0,)),
           size=(1,), nnz=0, layout=torch.sparse_coo)

    # and to create an empty sparse tensor with nnz = 0, dense_dim = 1 and
    # sparse_dim = 1
    >>> S = torch.sparse_coo_tensor(torch.empty([1, 0]), torch.empty([0, 2]), [1, 2])
    tensor(indices=tensor([], size=(1, 0)),
           values=tensor([], size=(0, 2)),
           size=(1, 2), nnz=0, layout=torch.sparse_coo)

.. _torch.sparse: https://pytorch.org/docs/stable/sparse.html
""".format(**factory_common_args))

add_docstr(torch.sqrt,
           r"""
sqrt(input, out=None) -> Tensor

Returns a new tensor with the square-root of the elements of :attr:`input`.

.. math::
    \text{out}_{i} = \sqrt{\text{input}_{i}}
""" + r"""
Args:
    {input}
    {out}

Example::

    >>> a = torch.randn(4)
    >>> a
    tensor([-2.0755,  1.0226,  0.0831,  0.4806])
    >>> torch.sqrt(a)
    tensor([    nan,  1.0112,  0.2883,  0.6933])
""".format(**common_args))

add_docstr(torch.square,
           r"""
square(input, out=None) -> Tensor

Returns a new tensor with the square of the elements of :attr:`input`.

Args:
    {input}
    {out}

Example::

    >>> a = torch.randn(4)
    >>> a
    tensor([-2.0755,  1.0226,  0.0831,  0.4806])
    >>> torch.square(a)
    tensor([ 4.3077,  1.0457,  0.0069,  0.2310])
""".format(**common_args))

add_docstr(torch.squeeze,
           r"""
squeeze(input, dim=None, out=None) -> Tensor

Returns a tensor with all the dimensions of :attr:`input` of size `1` removed.

For example, if `input` is of shape:
:math:`(A \times 1 \times B \times C \times 1 \times D)` then the `out` tensor
will be of shape: :math:`(A \times B \times C \times D)`.

When :attr:`dim` is given, a squeeze operation is done only in the given
dimension. If `input` is of shape: :math:`(A \times 1 \times B)`,
``squeeze(input, 0)`` leaves the tensor unchanged, but ``squeeze(input, 1)``
will squeeze the tensor to the shape :math:`(A \times B)`.

.. note:: The returned tensor shares the storage with the input tensor,
          so changing the contents of one will change the contents of the other.

.. warning:: If the tensor has a batch dimension of size 1, then `squeeze(input)`
          will also remove the batch dimension, which can lead to unexpected
          errors.

Args:
    {input}
    dim (int, optional): if given, the input will be squeezed only in
           this dimension
    {out}

Example::

    >>> x = torch.zeros(2, 1, 2, 1, 2)
    >>> x.size()
    torch.Size([2, 1, 2, 1, 2])
    >>> y = torch.squeeze(x)
    >>> y.size()
    torch.Size([2, 2, 2])
    >>> y = torch.squeeze(x, 0)
    >>> y.size()
    torch.Size([2, 1, 2, 1, 2])
    >>> y = torch.squeeze(x, 1)
    >>> y.size()
    torch.Size([2, 2, 1, 2])
""".format(**common_args))

add_docstr(torch.std, r"""
std(input, unbiased=True) -> Tensor

Returns the standard-deviation of all elements in the :attr:`input` tensor.

If :attr:`unbiased` is ``False``, then the standard-deviation will be calculated
via the biased estimator. Otherwise, Bessel's correction will be used.

Args:
    {input}
    unbiased (bool): whether to use the unbiased estimation or not

Example::

    >>> a = torch.randn(1, 3)
    >>> a
    tensor([[-0.8166, -1.3802, -0.3560]])
    >>> torch.std(a)
    tensor(0.5130)

.. function:: std(input, dim, unbiased=True, keepdim=False, *, out=None) -> Tensor

Returns the standard-deviation of each row of the :attr:`input` tensor in the
dimension :attr:`dim`. If :attr:`dim` is a list of dimensions,
reduce over all of them.

{keepdim_details}

If :attr:`unbiased` is ``False``, then the standard-deviation will be calculated
via the biased estimator. Otherwise, Bessel's correction will be used.

Args:
    {input}
    {dim}
    unbiased (bool): whether to use the unbiased estimation or not
    {keepdim}

Keyword args:
    {out}

Example::

    >>> a = torch.randn(4, 4)
    >>> a
    tensor([[ 0.2035,  1.2959,  1.8101, -0.4644],
            [ 1.5027, -0.3270,  0.5905,  0.6538],
            [-1.5745,  1.3330, -0.5596, -0.6548],
            [ 0.1264, -0.5080,  1.6420,  0.1992]])
    >>> torch.std(a, dim=1)
    tensor([ 1.0311,  0.7477,  1.2204,  0.9087])
""".format(**multi_dim_common))

add_docstr(torch.std_mean,
           r"""
std_mean(input, unbiased=True) -> (Tensor, Tensor)

Returns the standard-deviation and mean of all elements in the :attr:`input` tensor.

If :attr:`unbiased` is ``False``, then the standard-deviation will be calculated
via the biased estimator. Otherwise, Bessel's correction will be used.

Args:
    {input}
    unbiased (bool): whether to use the unbiased estimation or not

Example::

    >>> a = torch.randn(1, 3)
    >>> a
    tensor([[0.3364, 0.3591, 0.9462]])
    >>> torch.std_mean(a)
    (tensor(0.3457), tensor(0.5472))

.. function:: std_mean(input, dim, unbiased=True, keepdim=False) -> (Tensor, Tensor)

Returns the standard-deviation and mean of each row of the :attr:`input` tensor in the
dimension :attr:`dim`. If :attr:`dim` is a list of dimensions,
reduce over all of them.

{keepdim_details}

If :attr:`unbiased` is ``False``, then the standard-deviation will be calculated
via the biased estimator. Otherwise, Bessel's correction will be used.

Args:
    {input}
    {dim}
    unbiased (bool): whether to use the unbiased estimation or not
    {keepdim}

Example::

    >>> a = torch.randn(4, 4)
    >>> a
    tensor([[ 0.5648, -0.5984, -1.2676, -1.4471],
            [ 0.9267,  1.0612,  1.1050, -0.6014],
            [ 0.0154,  1.9301,  0.0125, -1.0904],
            [-1.9711, -0.7748, -1.3840,  0.5067]])
    >>> torch.std_mean(a, 1)
    (tensor([0.9110, 0.8197, 1.2552, 1.0608]), tensor([-0.6871,  0.6229,  0.2169, -0.9058]))
""".format(**multi_dim_common))

add_docstr(torch.sub, r"""
sub(input, other, *, alpha=1, out=None) -> Tensor

Subtracts :attr:`other`, scaled by :attr:`alpha`, from :attr:`input`.

.. math::
    \text{{out}}_i = \text{{input}}_i - \text{{alpha}} \times \text{{other}}_i
""" + r"""

Supports :ref:`broadcasting to a common shape <broadcasting-semantics>`,
:ref:`type promotion <type-promotion-doc>`, and integer, float, and complex inputs.

Args:
    {input}
    other (Tensor or Scalar): the tensor or scalar to subtract from :attr:`input`

Keyword args:
    alpha (Scalar): the scalar multiplier for :attr:`other`
    {out}

Example::

    >>> a = torch.tensor((1, 2))
    >>> b = torch.tensor((0, 1))
    >>> torch.sub(a, b, alpha=2)
    tensor([1, 0])
""".format(**common_args))

add_docstr(torch.subtract, r"""
subtract(input, other, *, alpha=1, out=None) -> Tensor

Alias for :func:`torch.sub`.
""")

add_docstr(torch.sum,
           r"""
sum(input, dtype=None) -> Tensor

Returns the sum of all elements in the :attr:`input` tensor.

Args:
    {input}
    {dtype}

Example::

    >>> a = torch.randn(1, 3)
    >>> a
    tensor([[ 0.1133, -0.9567,  0.2958]])
    >>> torch.sum(a)
    tensor(-0.5475)

.. function:: sum(input, dim, keepdim=False, dtype=None) -> Tensor

Returns the sum of each row of the :attr:`input` tensor in the given
dimension :attr:`dim`. If :attr:`dim` is a list of dimensions,
reduce over all of them.

{keepdim_details}

Args:
    {input}
    {dim}
    {keepdim}
    {dtype}

Example::

    >>> a = torch.randn(4, 4)
    >>> a
    tensor([[ 0.0569, -0.2475,  0.0737, -0.3429],
            [-0.2993,  0.9138,  0.9337, -1.6864],
            [ 0.1132,  0.7892, -0.1003,  0.5688],
            [ 0.3637, -0.9906, -0.4752, -1.5197]])
    >>> torch.sum(a, 1)
    tensor([-0.4598, -0.1381,  1.3708, -2.6217])
    >>> b = torch.arange(4 * 5 * 6).view(4, 5, 6)
    >>> torch.sum(b, (2, 1))
    tensor([  435.,  1335.,  2235.,  3135.])
""".format(**multi_dim_common))

add_docstr(torch.nansum,
           r"""
nansum(input, dtype=None) -> Tensor

Returns the sum of all elements, treating Not a Numbers (NaNs) as zero.

Args:
    {input}

Keyword args:
    {dtype}

Example::

    >>> a = torch.tensor([1., 2., float('nan'), 4.])
    >>> torch.nansum(a)
    tensor(7.)

.. function:: nansum(input, dim, keepdim=False, dtype=None) -> Tensor

Returns the sum of each row of the :attr:`input` tensor in the given
dimension :attr:`dim`, treating Not a Numbers (NaNs) as zero.
If :attr:`dim` is a list of dimensions, reduce over all of them.

{keepdim_details}

Args:
    {input}
    {dim}
    {keepdim}

Keyword args:
    {dtype}

Example::

    >>> torch.nansum(torch.tensor([1., float("nan")]))
    1.0
    >>> a = torch.tensor([[1, 2], [3., float("nan")]])
    >>> torch.nansum(a)
    tensor(6.)
    >>> torch.nansum(a, dim=0)
    tensor([4., 2.])
    >>> torch.nansum(a, dim=1)
    tensor([3., 3.])
""".format(**multi_dim_common))

add_docstr(torch.svd,
           r"""
svd(input, some=True, compute_uv=True, out=None) -> (Tensor, Tensor, Tensor)

This function returns a namedtuple ``(U, S, V)`` which is the singular value
decomposition of a input real matrix or batches of real matrices :attr:`input` such that
:math:`input = U \times diag(S) \times V^T`.

If :attr:`some` is ``True`` (default), the method returns the reduced singular value decomposition
i.e., if the last two dimensions of :attr:`input` are ``m`` and ``n``, then the returned
`U` and `V` matrices will contain only :math:`min(n, m)` orthonormal columns.

If :attr:`compute_uv` is ``False``, the returned `U` and `V` matrices will be zero matrices
of shape :math:`(m \times m)` and :math:`(n \times n)` respectively. :attr:`some` will be ignored here.

.. note:: The singular values are returned in descending order. If :attr:`input` is a batch of matrices,
          then the singular values of each matrix in the batch is returned in descending order.

.. note:: The implementation of SVD on CPU uses the LAPACK routine `?gesdd` (a divide-and-conquer
          algorithm) instead of `?gesvd` for speed. Analogously, the SVD on GPU uses the MAGMA routine
          `gesdd` as well.

.. note:: Irrespective of the original strides, the returned matrix `U`
          will be transposed, i.e. with strides :code:`U.contiguous().transpose(-2, -1).stride()`

.. note:: Extra care needs to be taken when backward through `U` and `V`
          outputs. Such operation is really only stable when :attr:`input` is
          full rank with all distinct singular values. Otherwise, ``NaN`` can
          appear as the gradients are not properly defined. Also, notice that
          double backward will usually do an additional backward through `U` and
          `V` even if the original backward is only on `S`.

.. note:: When :attr:`some` = ``False``, the gradients on :code:`U[..., :, min(m, n):]`
          and :code:`V[..., :, min(m, n):]` will be ignored in backward as those vectors
          can be arbitrary bases of the subspaces.

.. note:: When :attr:`compute_uv` = ``False``, backward cannot be performed since `U` and `V`
          from the forward pass is required for the backward operation.

Args:
    input (Tensor): the input tensor of size :math:`(*, m, n)` where `*` is zero or more
                    batch dimensions consisting of :math:`m \times n` matrices.
    some (bool, optional): controls the shape of returned `U` and `V`
    compute_uv (bool, optional): option whether to compute `U` and `V` or not
    out (tuple, optional): the output tuple of tensors

Example::

    >>> a = torch.randn(5, 3)
    >>> a
    tensor([[ 0.2364, -0.7752,  0.6372],
            [ 1.7201,  0.7394, -0.0504],
            [-0.3371, -1.0584,  0.5296],
            [ 0.3550, -0.4022,  1.5569],
            [ 0.2445, -0.0158,  1.1414]])
    >>> u, s, v = torch.svd(a)
    >>> u
    tensor([[ 0.4027,  0.0287,  0.5434],
            [-0.1946,  0.8833,  0.3679],
            [ 0.4296, -0.2890,  0.5261],
            [ 0.6604,  0.2717, -0.2618],
            [ 0.4234,  0.2481, -0.4733]])
    >>> s
    tensor([2.3289, 2.0315, 0.7806])
    >>> v
    tensor([[-0.0199,  0.8766,  0.4809],
            [-0.5080,  0.4054, -0.7600],
            [ 0.8611,  0.2594, -0.4373]])
    >>> torch.dist(a, torch.mm(torch.mm(u, torch.diag(s)), v.t()))
    tensor(8.6531e-07)
    >>> a_big = torch.randn(7, 5, 3)
    >>> u, s, v = torch.svd(a_big)
    >>> torch.dist(a_big, torch.matmul(torch.matmul(u, torch.diag_embed(s)), v.transpose(-2, -1)))
    tensor(2.6503e-06)
""")

add_docstr(torch.symeig,
           r"""
symeig(input, eigenvectors=False, upper=True, out=None) -> (Tensor, Tensor)

This function returns eigenvalues and eigenvectors
of a real symmetric matrix :attr:`input` or a batch of real symmetric matrices,
represented by a namedtuple (eigenvalues, eigenvectors).

This function calculates all eigenvalues (and vectors) of :attr:`input`
such that :math:`\text{input} = V \text{diag}(e) V^T`.

The boolean argument :attr:`eigenvectors` defines computation of
both eigenvectors and eigenvalues or eigenvalues only.

If it is ``False``, only eigenvalues are computed. If it is ``True``,
both eigenvalues and eigenvectors are computed.

Since the input matrix :attr:`input` is supposed to be symmetric,
only the upper triangular portion is used by default.

If :attr:`upper` is ``False``, then lower triangular portion is used.

.. note:: The eigenvalues are returned in ascending order. If :attr:`input` is a batch of matrices,
          then the eigenvalues of each matrix in the batch is returned in ascending order.

.. note:: Irrespective of the original strides, the returned matrix `V` will
          be transposed, i.e. with strides `V.contiguous().transpose(-1, -2).stride()`.

.. note:: Extra care needs to be taken when backward through outputs. Such
          operation is really only stable when all eigenvalues are distinct.
          Otherwise, ``NaN`` can appear as the gradients are not properly defined.

Args:
    input (Tensor): the input tensor of size :math:`(*, n, n)` where `*` is zero or more
                    batch dimensions consisting of symmetric matrices.
    eigenvectors(boolean, optional): controls whether eigenvectors have to be computed
    upper(boolean, optional): controls whether to consider upper-triangular or lower-triangular region
    out (tuple, optional): the output tuple of (Tensor, Tensor)

Returns:
    (Tensor, Tensor): A namedtuple (eigenvalues, eigenvectors) containing

        - **eigenvalues** (*Tensor*): Shape :math:`(*, m)`. The eigenvalues in ascending order.
        - **eigenvectors** (*Tensor*): Shape :math:`(*, m, m)`.
          If ``eigenvectors=False``, it's an empty tensor.
          Otherwise, this tensor contains the orthonormal eigenvectors of the ``input``.

Examples::


    >>> a = torch.randn(5, 5)
    >>> a = a + a.t()  # To make a symmetric
    >>> a
    tensor([[-5.7827,  4.4559, -0.2344, -1.7123, -1.8330],
            [ 4.4559,  1.4250, -2.8636, -3.2100, -0.1798],
            [-0.2344, -2.8636,  1.7112, -5.5785,  7.1988],
            [-1.7123, -3.2100, -5.5785, -2.6227,  3.1036],
            [-1.8330, -0.1798,  7.1988,  3.1036, -5.1453]])
    >>> e, v = torch.symeig(a, eigenvectors=True)
    >>> e
    tensor([-13.7012,  -7.7497,  -2.3163,   5.2477,   8.1050])
    >>> v
    tensor([[ 0.1643,  0.9034, -0.0291,  0.3508,  0.1817],
            [-0.2417, -0.3071, -0.5081,  0.6534,  0.4026],
            [-0.5176,  0.1223, -0.0220,  0.3295, -0.7798],
            [-0.4850,  0.2695, -0.5773, -0.5840,  0.1337],
            [ 0.6415, -0.0447, -0.6381, -0.0193, -0.4230]])
    >>> a_big = torch.randn(5, 2, 2)
    >>> a_big = a_big + a_big.transpose(-2, -1)  # To make a_big symmetric
    >>> e, v = a_big.symeig(eigenvectors=True)
    >>> torch.allclose(torch.matmul(v, torch.matmul(e.diag_embed(), v.transpose(-2, -1))), a_big)
    True
""")

add_docstr(torch.t,
           r"""
t(input) -> Tensor

Expects :attr:`input` to be <= 2-D tensor and transposes dimensions 0
and 1.

0-D and 1-D tensors are returned as is. When input is a 2-D tensor this
is equivalent to ``transpose(input, 0, 1)``.

Args:
    {input}

Example::

    >>> x = torch.randn(())
    >>> x
    tensor(0.1995)
    >>> torch.t(x)
    tensor(0.1995)
    >>> x = torch.randn(3)
    >>> x
    tensor([ 2.4320, -0.4608,  0.7702])
    >>> torch.t(x)
    tensor([ 2.4320, -0.4608,  0.7702])
    >>> x = torch.randn(2, 3)
    >>> x
    tensor([[ 0.4875,  0.9158, -0.5872],
            [ 0.3938, -0.6929,  0.6932]])
    >>> torch.t(x)
    tensor([[ 0.4875,  0.3938],
            [ 0.9158, -0.6929],
            [-0.5872,  0.6932]])
""".format(**common_args))

add_docstr(torch.flip,
           r"""
flip(input, dims) -> Tensor

Reverse the order of a n-D tensor along given axis in dims.

Args:
    {input}
    dims (a list or tuple): axis to flip on

Example::

    >>> x = torch.arange(8).view(2, 2, 2)
    >>> x
    tensor([[[ 0,  1],
             [ 2,  3]],

            [[ 4,  5],
             [ 6,  7]]])
    >>> torch.flip(x, [0, 1])
    tensor([[[ 6,  7],
             [ 4,  5]],

            [[ 2,  3],
             [ 0,  1]]])
""".format(**common_args))

add_docstr(torch.fliplr,
           r"""
fliplr(input) -> Tensor

Flip array in the left/right direction, returning a new tensor.

Flip the entries in each row in the left/right direction.
Columns are preserved, but appear in a different order than before.

Note:
    Equivalent to input[:,::-1]. Requires the array to be at least 2-D.

Args:
    input (Tensor): Must be at least 2-dimensional.

Example::

    >>> x = torch.arange(4).view(2, 2)
    >>> x
    tensor([[0, 1],
            [2, 3]])
    >>> torch.fliplr(x)
    tensor([[1, 0],
            [3, 2]])
""".format(**common_args))

add_docstr(torch.flipud,
           r"""
flipud(input) -> Tensor

Flip array in the up/down direction, returning a new tensor.

Flip the entries in each column in the up/down direction.
Rows are preserved, but appear in a different order than before.

Note:
    Equivalent to input[::-1,...]. Requires the array to be at least 1-D.

Args:
    input (Tensor): Must be at least 1-dimensional.

Example::

    >>> x = torch.arange(4).view(2, 2)
    >>> x
    tensor([[0, 1],
            [2, 3]])
    >>> torch.flipud(x)
    tensor([[2, 3],
            [0, 1]])
""".format(**common_args))

add_docstr(torch.roll,
           r"""
roll(input, shifts, dims=None) -> Tensor

Roll the tensor along the given dimension(s). Elements that are shifted beyond the
last position are re-introduced at the first position. If a dimension is not
specified, the tensor will be flattened before rolling and then restored
to the original shape.

Args:
    {input}
    shifts (int or tuple of ints): The number of places by which the elements
        of the tensor are shifted. If shifts is a tuple, dims must be a tuple of
        the same size, and each dimension will be rolled by the corresponding
        value
    dims (int or tuple of ints): Axis along which to roll

Example::

    >>> x = torch.tensor([1, 2, 3, 4, 5, 6, 7, 8]).view(4, 2)
    >>> x
    tensor([[1, 2],
            [3, 4],
            [5, 6],
            [7, 8]])
    >>> torch.roll(x, 1, 0)
    tensor([[7, 8],
            [1, 2],
            [3, 4],
            [5, 6]])
    >>> torch.roll(x, -1, 0)
    tensor([[3, 4],
            [5, 6],
            [7, 8],
            [1, 2]])
    >>> torch.roll(x, shifts=(2, 1), dims=(0, 1))
    tensor([[6, 5],
            [8, 7],
            [2, 1],
            [4, 3]])
""".format(**common_args))

add_docstr(torch.rot90,
           r"""
rot90(input, k, dims) -> Tensor

Rotate a n-D tensor by 90 degrees in the plane specified by dims axis.
Rotation direction is from the first towards the second axis if k > 0, and from the second towards the first for k < 0.

Args:
    {input}
    k (int): number of times to rotate
    dims (a list or tuple): axis to rotate

Example::

    >>> x = torch.arange(4).view(2, 2)
    >>> x
    tensor([[0, 1],
            [2, 3]])
    >>> torch.rot90(x, 1, [0, 1])
    tensor([[1, 3],
            [0, 2]])

    >>> x = torch.arange(8).view(2, 2, 2)
    >>> x
    tensor([[[0, 1],
             [2, 3]],

            [[4, 5],
             [6, 7]]])
    >>> torch.rot90(x, 1, [1, 2])
    tensor([[[1, 3],
             [0, 2]],

            [[5, 7],
             [4, 6]]])
""".format(**common_args))

add_docstr(torch.take,
           r"""
take(input, index) -> Tensor

Returns a new tensor with the elements of :attr:`input` at the given indices.
The input tensor is treated as if it were viewed as a 1-D tensor. The result
takes the same shape as the indices.

Args:
    {input}
    indices (LongTensor): the indices into tensor

Example::

    >>> src = torch.tensor([[4, 3, 5],
                            [6, 7, 8]])
    >>> torch.take(src, torch.tensor([0, 2, 5]))
    tensor([ 4,  5,  8])
""".format(**common_args))

add_docstr(torch.tan,
           r"""
tan(input, out=None) -> Tensor

Returns a new tensor with the tangent of the elements of :attr:`input`.

.. math::
    \text{out}_{i} = \tan(\text{input}_{i})
""" + r"""
Args:
    {input}
    {out}

Example::

    >>> a = torch.randn(4)
    >>> a
    tensor([-1.2027, -1.7687,  0.4412, -1.3856])
    >>> torch.tan(a)
    tensor([-2.5930,  4.9859,  0.4722, -5.3366])
""".format(**common_args))

add_docstr(torch.tanh,
           r"""
tanh(input, out=None) -> Tensor

Returns a new tensor with the hyperbolic tangent of the elements
of :attr:`input`.

.. math::
    \text{out}_{i} = \tanh(\text{input}_{i})
""" + r"""
Args:
    {input}
    {out}

Example::

    >>> a = torch.randn(4)
    >>> a
    tensor([ 0.8986, -0.7279,  1.1745,  0.2611])
    >>> torch.tanh(a)
    tensor([ 0.7156, -0.6218,  0.8257,  0.2553])
""".format(**common_args))

add_docstr(torch.topk,
           r"""
topk(input, k, dim=None, largest=True, sorted=True, out=None) -> (Tensor, LongTensor)

Returns the :attr:`k` largest elements of the given :attr:`input` tensor along
a given dimension.

If :attr:`dim` is not given, the last dimension of the `input` is chosen.

If :attr:`largest` is ``False`` then the `k` smallest elements are returned.

A namedtuple of `(values, indices)` is returned, where the `indices` are the indices
of the elements in the original `input` tensor.

The boolean option :attr:`sorted` if ``True``, will make sure that the returned
`k` elements are themselves sorted

Args:
    {input}
    k (int): the k in "top-k"
    dim (int, optional): the dimension to sort along
    largest (bool, optional): controls whether to return largest or
           smallest elements
    sorted (bool, optional): controls whether to return the elements
           in sorted order
    out (tuple, optional): the output tuple of (Tensor, LongTensor) that can be
        optionally given to be used as output buffers

Example::

    >>> x = torch.arange(1., 6.)
    >>> x
    tensor([ 1.,  2.,  3.,  4.,  5.])
    >>> torch.topk(x, 3)
    torch.return_types.topk(values=tensor([5., 4., 3.]), indices=tensor([4, 3, 2]))
""".format(**common_args))

add_docstr(torch.trace,
           r"""
trace(input) -> Tensor

Returns the sum of the elements of the diagonal of the input 2-D matrix.

Example::

    >>> x = torch.arange(1., 10.).view(3, 3)
    >>> x
    tensor([[ 1.,  2.,  3.],
            [ 4.,  5.,  6.],
            [ 7.,  8.,  9.]])
    >>> torch.trace(x)
    tensor(15.)
""")

add_docstr(torch.transpose,
           r"""
transpose(input, dim0, dim1) -> Tensor

Returns a tensor that is a transposed version of :attr:`input`.
The given dimensions :attr:`dim0` and :attr:`dim1` are swapped.

The resulting :attr:`out` tensor shares it's underlying storage with the
:attr:`input` tensor, so changing the content of one would change the content
of the other.

Args:
    {input}
    dim0 (int): the first dimension to be transposed
    dim1 (int): the second dimension to be transposed

Example::

    >>> x = torch.randn(2, 3)
    >>> x
    tensor([[ 1.0028, -0.9893,  0.5809],
            [-0.1669,  0.7299,  0.4942]])
    >>> torch.transpose(x, 0, 1)
    tensor([[ 1.0028, -0.1669],
            [-0.9893,  0.7299],
            [ 0.5809,  0.4942]])
""".format(**common_args))

add_docstr(torch.triangular_solve,
           r"""
triangular_solve(input, A, upper=True, transpose=False, unitriangular=False) -> (Tensor, Tensor)

Solves a system of equations with a triangular coefficient matrix :math:`A`
and multiple right-hand sides :math:`b`.

In particular, solves :math:`AX = b` and assumes :math:`A` is upper-triangular
with the default keyword arguments.

`torch.triangular_solve(b, A)` can take in 2D inputs `b, A` or inputs that are
batches of 2D matrices. If the inputs are batches, then returns
batched outputs `X`

Args:
    input (Tensor): multiple right-hand sides of size :math:`(*, m, k)` where
                :math:`*` is zero of more batch dimensions (:math:`b`)
    A (Tensor): the input triangular coefficient matrix of size :math:`(*, m, m)`
                where :math:`*` is zero or more batch dimensions
    upper (bool, optional): whether to solve the upper-triangular system
        of equations (default) or the lower-triangular system of equations. Default: ``True``.
    transpose (bool, optional): whether :math:`A` should be transposed before
        being sent into the solver. Default: ``False``.
    unitriangular (bool, optional): whether :math:`A` is unit triangular.
        If True, the diagonal elements of :math:`A` are assumed to be
        1 and not referenced from :math:`A`. Default: ``False``.

Returns:
    A namedtuple `(solution, cloned_coefficient)` where `cloned_coefficient`
    is a clone of :math:`A` and `solution` is the solution :math:`X` to :math:`AX = b`
    (or whatever variant of the system of equations, depending on the keyword arguments.)

Examples::

    >>> A = torch.randn(2, 2).triu()
    >>> A
    tensor([[ 1.1527, -1.0753],
            [ 0.0000,  0.7986]])
    >>> b = torch.randn(2, 3)
    >>> b
    tensor([[-0.0210,  2.3513, -1.5492],
            [ 1.5429,  0.7403, -1.0243]])
    >>> torch.triangular_solve(b, A)
    torch.return_types.triangular_solve(
    solution=tensor([[ 1.7841,  2.9046, -2.5405],
            [ 1.9320,  0.9270, -1.2826]]),
    cloned_coefficient=tensor([[ 1.1527, -1.0753],
            [ 0.0000,  0.7986]]))
""")

add_docstr(torch.tril,
           r"""
tril(input, diagonal=0, out=None) -> Tensor

Returns the lower triangular part of the matrix (2-D tensor) or batch of matrices
:attr:`input`, the other elements of the result tensor :attr:`out` are set to 0.

The lower triangular part of the matrix is defined as the elements on and
below the diagonal.

The argument :attr:`diagonal` controls which diagonal to consider. If
:attr:`diagonal` = 0, all elements on and below the main diagonal are
retained. A positive value includes just as many diagonals above the main
diagonal, and similarly a negative value excludes just as many diagonals below
the main diagonal. The main diagonal are the set of indices
:math:`\lbrace (i, i) \rbrace` for :math:`i \in [0, \min\{d_{1}, d_{2}\} - 1]` where
:math:`d_{1}, d_{2}` are the dimensions of the matrix.
""" + r"""
Args:
    {input}
    diagonal (int, optional): the diagonal to consider
    {out}

Example::

    >>> a = torch.randn(3, 3)
    >>> a
    tensor([[-1.0813, -0.8619,  0.7105],
            [ 0.0935,  0.1380,  2.2112],
            [-0.3409, -0.9828,  0.0289]])
    >>> torch.tril(a)
    tensor([[-1.0813,  0.0000,  0.0000],
            [ 0.0935,  0.1380,  0.0000],
            [-0.3409, -0.9828,  0.0289]])

    >>> b = torch.randn(4, 6)
    >>> b
    tensor([[ 1.2219,  0.5653, -0.2521, -0.2345,  1.2544,  0.3461],
            [ 0.4785, -0.4477,  0.6049,  0.6368,  0.8775,  0.7145],
            [ 1.1502,  3.2716, -1.1243, -0.5413,  0.3615,  0.6864],
            [-0.0614, -0.7344, -1.3164, -0.7648, -1.4024,  0.0978]])
    >>> torch.tril(b, diagonal=1)
    tensor([[ 1.2219,  0.5653,  0.0000,  0.0000,  0.0000,  0.0000],
            [ 0.4785, -0.4477,  0.6049,  0.0000,  0.0000,  0.0000],
            [ 1.1502,  3.2716, -1.1243, -0.5413,  0.0000,  0.0000],
            [-0.0614, -0.7344, -1.3164, -0.7648, -1.4024,  0.0000]])
    >>> torch.tril(b, diagonal=-1)
    tensor([[ 0.0000,  0.0000,  0.0000,  0.0000,  0.0000,  0.0000],
            [ 0.4785,  0.0000,  0.0000,  0.0000,  0.0000,  0.0000],
            [ 1.1502,  3.2716,  0.0000,  0.0000,  0.0000,  0.0000],
            [-0.0614, -0.7344, -1.3164,  0.0000,  0.0000,  0.0000]])
""".format(**common_args))

# docstr is split in two parts to avoid format mis-captureing :math: braces '{}'
# as common args.
add_docstr(torch.tril_indices,
           r"""
tril_indices(row, col, offset=0, dtype=torch.long, device='cpu', layout=torch.strided) -> Tensor

Returns the indices of the lower triangular part of a :attr:`row`-by-
:attr:`col` matrix in a 2-by-N Tensor, where the first row contains row
coordinates of all indices and the second row contains column coordinates.
Indices are ordered based on rows and then columns.

The lower triangular part of the matrix is defined as the elements on and
below the diagonal.

The argument :attr:`offset` controls which diagonal to consider. If
:attr:`offset` = 0, all elements on and below the main diagonal are
retained. A positive value includes just as many diagonals above the main
diagonal, and similarly a negative value excludes just as many diagonals below
the main diagonal. The main diagonal are the set of indices
:math:`\lbrace (i, i) \rbrace` for :math:`i \in [0, \min\{d_{1}, d_{2}\} - 1]`
where :math:`d_{1}, d_{2}` are the dimensions of the matrix.

.. note::
    When running on CUDA, ``row * col`` must be less than :math:`2^{59}` to
    prevent overflow during calculation.
""" + r"""
Args:
    row (``int``): number of rows in the 2-D matrix.
    col (``int``): number of columns in the 2-D matrix.
    offset (``int``): diagonal offset from the main diagonal.
        Default: if not provided, 0.
    dtype (:class:`torch.dtype`, optional): the desired data type of returned tensor.
        Default: if ``None``, ``torch.long``.
    {device}
    layout (:class:`torch.layout`, optional): currently only support ``torch.strided``.

Example::
    >>> a = torch.tril_indices(3, 3)
    >>> a
    tensor([[0, 1, 1, 2, 2, 2],
            [0, 0, 1, 0, 1, 2]])

    >>> a = torch.tril_indices(4, 3, -1)
    >>> a
    tensor([[1, 2, 2, 3, 3, 3],
            [0, 0, 1, 0, 1, 2]])

    >>> a = torch.tril_indices(4, 3, 1)
    >>> a
    tensor([[0, 0, 1, 1, 1, 2, 2, 2, 3, 3, 3],
            [0, 1, 0, 1, 2, 0, 1, 2, 0, 1, 2]])
""".format(**factory_common_args))

add_docstr(torch.triu,
           r"""
triu(input, diagonal=0, out=None) -> Tensor

Returns the upper triangular part of a matrix (2-D tensor) or batch of matrices
:attr:`input`, the other elements of the result tensor :attr:`out` are set to 0.

The upper triangular part of the matrix is defined as the elements on and
above the diagonal.

The argument :attr:`diagonal` controls which diagonal to consider. If
:attr:`diagonal` = 0, all elements on and above the main diagonal are
retained. A positive value excludes just as many diagonals above the main
diagonal, and similarly a negative value includes just as many diagonals below
the main diagonal. The main diagonal are the set of indices
:math:`\lbrace (i, i) \rbrace` for :math:`i \in [0, \min\{d_{1}, d_{2}\} - 1]` where
:math:`d_{1}, d_{2}` are the dimensions of the matrix.
""" + r"""
Args:
    {input}
    diagonal (int, optional): the diagonal to consider
    {out}

Example::

    >>> a = torch.randn(3, 3)
    >>> a
    tensor([[ 0.2309,  0.5207,  2.0049],
            [ 0.2072, -1.0680,  0.6602],
            [ 0.3480, -0.5211, -0.4573]])
    >>> torch.triu(a)
    tensor([[ 0.2309,  0.5207,  2.0049],
            [ 0.0000, -1.0680,  0.6602],
            [ 0.0000,  0.0000, -0.4573]])
    >>> torch.triu(a, diagonal=1)
    tensor([[ 0.0000,  0.5207,  2.0049],
            [ 0.0000,  0.0000,  0.6602],
            [ 0.0000,  0.0000,  0.0000]])
    >>> torch.triu(a, diagonal=-1)
    tensor([[ 0.2309,  0.5207,  2.0049],
            [ 0.2072, -1.0680,  0.6602],
            [ 0.0000, -0.5211, -0.4573]])

    >>> b = torch.randn(4, 6)
    >>> b
    tensor([[ 0.5876, -0.0794, -1.8373,  0.6654,  0.2604,  1.5235],
            [-0.2447,  0.9556, -1.2919,  1.3378, -0.1768, -1.0857],
            [ 0.4333,  0.3146,  0.6576, -1.0432,  0.9348, -0.4410],
            [-0.9888,  1.0679, -1.3337, -1.6556,  0.4798,  0.2830]])
    >>> torch.triu(b, diagonal=1)
    tensor([[ 0.0000, -0.0794, -1.8373,  0.6654,  0.2604,  1.5235],
            [ 0.0000,  0.0000, -1.2919,  1.3378, -0.1768, -1.0857],
            [ 0.0000,  0.0000,  0.0000, -1.0432,  0.9348, -0.4410],
            [ 0.0000,  0.0000,  0.0000,  0.0000,  0.4798,  0.2830]])
    >>> torch.triu(b, diagonal=-1)
    tensor([[ 0.5876, -0.0794, -1.8373,  0.6654,  0.2604,  1.5235],
            [-0.2447,  0.9556, -1.2919,  1.3378, -0.1768, -1.0857],
            [ 0.0000,  0.3146,  0.6576, -1.0432,  0.9348, -0.4410],
            [ 0.0000,  0.0000, -1.3337, -1.6556,  0.4798,  0.2830]])
""".format(**common_args))

# docstr is split in two parts to avoid format mis-capturing :math: braces '{}'
# as common args.
add_docstr(torch.triu_indices,
           r"""
triu_indices(row, col, offset=0, dtype=torch.long, device='cpu', layout=torch.strided) -> Tensor

Returns the indices of the upper triangular part of a :attr:`row` by
:attr:`col` matrix in a 2-by-N Tensor, where the first row contains row
coordinates of all indices and the second row contains column coordinates.
Indices are ordered based on rows and then columns.

The upper triangular part of the matrix is defined as the elements on and
above the diagonal.

The argument :attr:`offset` controls which diagonal to consider. If
:attr:`offset` = 0, all elements on and above the main diagonal are
retained. A positive value excludes just as many diagonals above the main
diagonal, and similarly a negative value includes just as many diagonals below
the main diagonal. The main diagonal are the set of indices
:math:`\lbrace (i, i) \rbrace` for :math:`i \in [0, \min\{d_{1}, d_{2}\} - 1]`
where :math:`d_{1}, d_{2}` are the dimensions of the matrix.

.. note::
    When running on CUDA, ``row * col`` must be less than :math:`2^{59}` to
    prevent overflow during calculation.
""" + r"""
Args:
    row (``int``): number of rows in the 2-D matrix.
    col (``int``): number of columns in the 2-D matrix.
    offset (``int``): diagonal offset from the main diagonal.
        Default: if not provided, 0.
    dtype (:class:`torch.dtype`, optional): the desired data type of returned tensor.
        Default: if ``None``, ``torch.long``.
    {device}
    layout (:class:`torch.layout`, optional): currently only support ``torch.strided``.

Example::
    >>> a = torch.triu_indices(3, 3)
    >>> a
    tensor([[0, 0, 0, 1, 1, 2],
            [0, 1, 2, 1, 2, 2]])

    >>> a = torch.triu_indices(4, 3, -1)
    >>> a
    tensor([[0, 0, 0, 1, 1, 1, 2, 2, 3],
            [0, 1, 2, 0, 1, 2, 1, 2, 2]])

    >>> a = torch.triu_indices(4, 3, 1)
    >>> a
    tensor([[0, 0, 1],
            [1, 2, 2]])
""".format(**factory_common_args))

add_docstr(torch.true_divide, r"""
true_divide(dividend, divisor, *, out) -> Tensor

Alias for :func:`torch.div`.
""".format(**common_args))

add_docstr(torch.trunc,
           r"""
trunc(input, out=None) -> Tensor

Returns a new tensor with the truncated integer values of
the elements of :attr:`input`.

Args:
    {input}
    {out}

Example::

    >>> a = torch.randn(4)
    >>> a
    tensor([ 3.4742,  0.5466, -0.8008, -0.9079])
    >>> torch.trunc(a)
    tensor([ 3.,  0., -0., -0.])
""".format(**common_args))

add_docstr(torch.fix,
           r"""
fix(input, *, out=None) -> Tensor

Alias for :func:`torch.trunc`
""".format(**common_args))

add_docstr(torch.unsqueeze,
           r"""
unsqueeze(input, dim) -> Tensor

Returns a new tensor with a dimension of size one inserted at the
specified position.

The returned tensor shares the same underlying data with this tensor.

A :attr:`dim` value within the range ``[-input.dim() - 1, input.dim() + 1)``
can be used. Negative :attr:`dim` will correspond to :meth:`unsqueeze`
applied at :attr:`dim` = ``dim + input.dim() + 1``.

Args:
    {input}
    dim (int): the index at which to insert the singleton dimension

Example::

    >>> x = torch.tensor([1, 2, 3, 4])
    >>> torch.unsqueeze(x, 0)
    tensor([[ 1,  2,  3,  4]])
    >>> torch.unsqueeze(x, 1)
    tensor([[ 1],
            [ 2],
            [ 3],
            [ 4]])
""".format(**common_args))

add_docstr(torch.var, r"""
var(input, unbiased=True) -> Tensor

Returns the variance of all elements in the :attr:`input` tensor.

If :attr:`unbiased` is ``False``, then the variance will be calculated via the
biased estimator. Otherwise, Bessel's correction will be used.

Args:
    {input}
    unbiased (bool): whether to use the unbiased estimation or not

Example::

    >>> a = torch.randn(1, 3)
    >>> a
    tensor([[-0.3425, -1.2636, -0.4864]])
    >>> torch.var(a)
    tensor(0.2455)


.. function:: var(input, dim, unbiased=True, keepdim=False, *, out=None) -> Tensor

Returns the variance of each row of the :attr:`input` tensor in the given
dimension :attr:`dim`.

{keepdim_details}

If :attr:`unbiased` is ``False``, then the variance will be calculated via the
biased estimator. Otherwise, Bessel's correction will be used.

Args:
    {input}
    {dim}
    unbiased (bool): whether to use the unbiased estimation or not
    {keepdim}

Keyword args:
    {out}

Example::

    >>> a = torch.randn(4, 4)
    >>> a
    tensor([[-0.3567,  1.7385, -1.3042,  0.7423],
            [ 1.3436, -0.1015, -0.9834, -0.8438],
            [ 0.6056,  0.1089, -0.3112, -1.4085],
            [-0.7700,  0.6074, -0.1469,  0.7777]])
    >>> torch.var(a, 1)
    tensor([ 1.7444,  1.1363,  0.7356,  0.5112])
""".format(**multi_dim_common))

add_docstr(torch.var_mean,
           r"""
var_mean(input, unbiased=True) -> (Tensor, Tensor)

Returns the variance and mean of all elements in the :attr:`input` tensor.

If :attr:`unbiased` is ``False``, then the variance will be calculated via the
biased estimator. Otherwise, Bessel's correction will be used.

Args:
    {input}
    unbiased (bool): whether to use the unbiased estimation or not

Example::

    >>> a = torch.randn(1, 3)
    >>> a
    tensor([[0.0146, 0.4258, 0.2211]])
    >>> torch.var_mean(a)
    (tensor(0.0423), tensor(0.2205))

.. function:: var_mean(input, dim, keepdim=False, unbiased=True) -> (Tensor, Tensor)

Returns the variance and mean of each row of the :attr:`input` tensor in the given
dimension :attr:`dim`.

{keepdim_details}

If :attr:`unbiased` is ``False``, then the variance will be calculated via the
biased estimator. Otherwise, Bessel's correction will be used.

Args:
    {input}
    {dim}
    {keepdim}
    unbiased (bool): whether to use the unbiased estimation or not

Example::

    >>> a = torch.randn(4, 4)
    >>> a
    tensor([[-1.5650,  2.0415, -0.1024, -0.5790],
            [ 0.2325, -2.6145, -1.6428, -0.3537],
            [-0.2159, -1.1069,  1.2882, -1.3265],
            [-0.6706, -1.5893,  0.6827,  1.6727]])
    >>> torch.var_mean(a, 1)
    (tensor([2.3174, 1.6403, 1.4092, 2.0791]), tensor([-0.0512, -1.0946, -0.3403,  0.0239]))
""".format(**multi_dim_common))

add_docstr(torch.zeros,
           r"""
zeros(*size, out=None, dtype=None, layout=torch.strided, device=None, requires_grad=False) -> Tensor

Returns a tensor filled with the scalar value `0`, with the shape defined
by the variable argument :attr:`size`.

Args:
    size (int...): a sequence of integers defining the shape of the output tensor.
        Can be a variable number of arguments or a collection like a list or tuple.
    {out}
    {dtype}
    {layout}
    {device}
    {requires_grad}

Example::

    >>> torch.zeros(2, 3)
    tensor([[ 0.,  0.,  0.],
            [ 0.,  0.,  0.]])

    >>> torch.zeros(5)
    tensor([ 0.,  0.,  0.,  0.,  0.])
""".format(**factory_common_args))

add_docstr(torch.zeros_like,
           r"""
zeros_like(input, dtype=None, layout=None, device=None, requires_grad=False, memory_format=torch.preserve_format) -> Tensor

Returns a tensor filled with the scalar value `0`, with the same size as
:attr:`input`. ``torch.zeros_like(input)`` is equivalent to
``torch.zeros(input.size(), dtype=input.dtype, layout=input.layout, device=input.device)``.

.. warning::
    As of 0.4, this function does not support an :attr:`out` keyword. As an alternative,
    the old ``torch.zeros_like(input, out=output)`` is equivalent to
    ``torch.zeros(input.size(), out=output)``.

Args:
    {input}
    {dtype}
    {layout}
    {device}
    {requires_grad}
    {memory_format}

Example::

    >>> input = torch.empty(2, 3)
    >>> torch.zeros_like(input)
    tensor([[ 0.,  0.,  0.],
            [ 0.,  0.,  0.]])
""".format(**factory_like_common_args))

add_docstr(torch.empty,
           r"""
empty(*size, out=None, dtype=None, layout=torch.strided, device=None, requires_grad=False, pin_memory=False) -> Tensor

Returns a tensor filled with uninitialized data. The shape of the tensor is
defined by the variable argument :attr:`size`.

Args:
    size (int...): a sequence of integers defining the shape of the output tensor.
        Can be a variable number of arguments or a collection like a list or tuple.
    {out}
    {dtype}
    {layout}
    {device}
    {requires_grad}
    {pin_memory}
    {memory_format}

Example::

    >>> torch.empty(2, 3)
    tensor(1.00000e-08 *
           [[ 6.3984,  0.0000,  0.0000],
            [ 0.0000,  0.0000,  0.0000]])

""".format(**factory_common_args))

add_docstr(torch.empty_like,
           r"""
empty_like(input, dtype=None, layout=None, device=None, requires_grad=False, memory_format=torch.preserve_format) -> Tensor

Returns an uninitialized tensor with the same size as :attr:`input`.
``torch.empty_like(input)`` is equivalent to
``torch.empty(input.size(), dtype=input.dtype, layout=input.layout, device=input.device)``.

Args:
    {input}
    {dtype}
    {layout}
    {device}
    {requires_grad}
    {memory_format}

Example::

    >>> torch.empty((2,3), dtype=torch.int64)
    tensor([[ 9.4064e+13,  2.8000e+01,  9.3493e+13],
            [ 7.5751e+18,  7.1428e+18,  7.5955e+18]])
""".format(**factory_like_common_args))

add_docstr(torch.empty_strided,
           r"""
empty_strided(size, stride, dtype=None, layout=None, device=None, requires_grad=False, pin_memory=False) -> Tensor

Returns a tensor filled with uninitialized data. The shape and strides of the tensor is
defined by the variable argument :attr:`size` and :attr:`stride` respectively.
``torch.empty_strided(size, stride)`` is equivalent to
``torch.empty(size).as_strided(size, stride)``.

.. warning::
    More than one element of the created tensor may refer to a single memory
    location. As a result, in-place operations (especially ones that are
    vectorized) may result in incorrect behavior. If you need to write to
    the tensors, please clone them first.

Args:
    size (tuple of ints): the shape of the output tensor
    stride (tuple of ints): the strides of the output tensor
    {dtype}
    {layout}
    {device}
    {requires_grad}
    {pin_memory}

Example::

    >>> a = torch.empty_strided((2, 3), (1, 2))
    >>> a
    tensor([[8.9683e-44, 4.4842e-44, 5.1239e+07],
            [0.0000e+00, 0.0000e+00, 3.0705e-41]])
    >>> a.stride()
    (1, 2)
    >>> a.size()
    torch.Size([2, 3])
""".format(**factory_common_args))

add_docstr(torch.full, r"""
full(size, fill_value, *, out=None, dtype=None, layout=torch.strided, device=None, requires_grad=False) -> Tensor

Creates a tensor of size :attr:`size` filled with :attr:`fill_value`. The
tensor's dtype is inferred from :attr:`fill_value`.

Args:
    size (int...): a list, tuple, or :class:`torch.Size` of integers defining the
        shape of the output tensor.
    fill_value (Scalar): the value to fill the output tensor with.
    {out}
    {dtype}
    {layout}
    {device}
    {requires_grad}

Example::

    >>> torch.full((2, 3), 3.141592)
    tensor([[ 3.1416,  3.1416,  3.1416],
            [ 3.1416,  3.1416,  3.1416]])
""".format(**factory_common_args))

add_docstr(torch.full_like,
           """
full_like(input, fill_value, out=None, dtype=None, layout=torch.strided, device=None, requires_grad=False, \
memory_format=torch.preserve_format) -> Tensor

Returns a tensor with the same size as :attr:`input` filled with :attr:`fill_value`.
``torch.full_like(input, fill_value)`` is equivalent to
``torch.full(input.size(), fill_value, dtype=input.dtype, layout=input.layout, device=input.device)``.

Args:
    {input}
    fill_value: the number to fill the output tensor with.
    {dtype}
    {layout}
    {device}
    {requires_grad}
    {memory_format}
""".format(**factory_like_common_args))

add_docstr(torch.det,
           r"""
det(input) -> Tensor

Calculates determinant of a square matrix or batches of square matrices.

.. note::
    Backward through :meth:`det` internally uses SVD results when :attr:`input` is
    not invertible. In this case, double backward through :meth:`det` will be
    unstable in when :attr:`input` doesn't have distinct singular values. See
    :meth:`~torch.svd` for details.

Arguments:
    input (Tensor): the input tensor of size ``(*, n, n)`` where ``*`` is zero or more
                batch dimensions.

Example::

    >>> A = torch.randn(3, 3)
    >>> torch.det(A)
    tensor(3.7641)

    >>> A = torch.randn(3, 2, 2)
    >>> A
    tensor([[[ 0.9254, -0.6213],
             [-0.5787,  1.6843]],

            [[ 0.3242, -0.9665],
             [ 0.4539, -0.0887]],

            [[ 1.1336, -0.4025],
             [-0.7089,  0.9032]]])
    >>> A.det()
    tensor([1.1990, 0.4099, 0.7386])
""")

add_docstr(torch.where,
           r"""
where(condition, x, y) -> Tensor

Return a tensor of elements selected from either :attr:`x` or :attr:`y`, depending on :attr:`condition`.

The operation is defined as:

.. math::
    \text{out}_i = \begin{cases}
        \text{x}_i & \text{if } \text{condition}_i \\
        \text{y}_i & \text{otherwise} \\
    \end{cases}

.. note::
    The tensors :attr:`condition`, :attr:`x`, :attr:`y` must be :ref:`broadcastable <broadcasting-semantics>`.

.. note::
    Currently valid scalar and tensor combination are
    1. Scalar of floating dtype and torch.double
    2. Scalar of integral dtype and torch.long
    3. Scalar of complex dtype and torch.complex128

Arguments:
    condition (BoolTensor): When True (nonzero), yield x, otherwise yield y
    x (Tensor or Scalar): value (if :attr:x is a scalar) or values selected at indices
                          where :attr:`condition` is ``True``
    y (Tensor or Scalar): value (if :attr:x is a scalar) or values selected at indices
                          where :attr:`condition` is ``False``

Returns:
    Tensor: A tensor of shape equal to the broadcasted shape of :attr:`condition`, :attr:`x`, :attr:`y`

Example::

    >>> x = torch.randn(3, 2)
    >>> y = torch.ones(3, 2)
    >>> x
    tensor([[-0.4620,  0.3139],
            [ 0.3898, -0.7197],
            [ 0.0478, -0.1657]])
    >>> torch.where(x > 0, x, y)
    tensor([[ 1.0000,  0.3139],
            [ 0.3898,  1.0000],
            [ 0.0478,  1.0000]])
    >>> x = torch.randn(2, 2, dtype=torch.double)
    >>> x
    tensor([[ 1.0779,  0.0383],
            [-0.8785, -1.1089]], dtype=torch.float64)
    >>> torch.where(x > 0, x, 0.)
    tensor([[1.0779, 0.0383],
            [0.0000, 0.0000]], dtype=torch.float64)

.. function:: where(condition) -> tuple of LongTensor

``torch.where(condition)`` is identical to
``torch.nonzero(condition, as_tuple=True)``.

.. note::
    See also :func:`torch.nonzero`.
""")

add_docstr(torch.logdet,
           r"""
logdet(input) -> Tensor

Calculates log determinant of a square matrix or batches of square matrices.

.. note::
    Result is ``-inf`` if :attr:`input` has zero log determinant, and is ``nan`` if
    :attr:`input` has negative determinant.

.. note::
    Backward through :meth:`logdet` internally uses SVD results when :attr:`input`
    is not invertible. In this case, double backward through :meth:`logdet` will
    be unstable in when :attr:`input` doesn't have distinct singular values. See
    :meth:`~torch.svd` for details.

Arguments:
    input (Tensor): the input tensor of size ``(*, n, n)`` where ``*`` is zero or more
                batch dimensions.

Example::

    >>> A = torch.randn(3, 3)
    >>> torch.det(A)
    tensor(0.2611)
    >>> torch.logdet(A)
    tensor(-1.3430)
    >>> A
    tensor([[[ 0.9254, -0.6213],
             [-0.5787,  1.6843]],

            [[ 0.3242, -0.9665],
             [ 0.4539, -0.0887]],

            [[ 1.1336, -0.4025],
             [-0.7089,  0.9032]]])
    >>> A.det()
    tensor([1.1990, 0.4099, 0.7386])
    >>> A.det().log()
    tensor([ 0.1815, -0.8917, -0.3031])
""")

add_docstr(torch.slogdet,
           r"""
slogdet(input) -> (Tensor, Tensor)

Calculates the sign and log absolute value of the determinant(s) of a square matrix or batches of square matrices.

.. note::
    If ``input`` has zero determinant, this returns ``(0, -inf)``.

.. note::
    Backward through :meth:`slogdet` internally uses SVD results when :attr:`input`
    is not invertible. In this case, double backward through :meth:`slogdet`
    will be unstable in when :attr:`input` doesn't have distinct singular values.
    See :meth:`~torch.svd` for details.

Arguments:
    input (Tensor): the input tensor of size ``(*, n, n)`` where ``*`` is zero or more
                batch dimensions.

Returns:
    A namedtuple (sign, logabsdet) containing the sign of the determinant, and the log
    value of the absolute determinant.

Example::

    >>> A = torch.randn(3, 3)
    >>> A
    tensor([[ 0.0032, -0.2239, -1.1219],
            [-0.6690,  0.1161,  0.4053],
            [-1.6218, -0.9273, -0.0082]])
    >>> torch.det(A)
    tensor(-0.7576)
    >>> torch.logdet(A)
    tensor(nan)
    >>> torch.slogdet(A)
    torch.return_types.slogdet(sign=tensor(-1.), logabsdet=tensor(-0.2776))
""")

add_docstr(torch.pinverse,
           r"""
pinverse(input, rcond=1e-15) -> Tensor

Calculates the pseudo-inverse (also known as the Moore-Penrose inverse) of a 2D tensor.
Please look at `Moore-Penrose inverse`_ for more details

.. note::
    This method is implemented using the Singular Value Decomposition.

.. note::
    The pseudo-inverse is not necessarily a continuous function in the elements of the matrix `[1]`_.
    Therefore, derivatives are not always existent, and exist for a constant rank only `[2]`_.
    However, this method is backprop-able due to the implementation by using SVD results, and
    could be unstable. Double-backward will also be unstable due to the usage of SVD internally.
    See :meth:`~torch.svd` for more details.

Arguments:
    input (Tensor): The input tensor of size :math:`(*, m, n)` where :math:`*` is zero or more batch dimensions
    rcond (float): A floating point value to determine the cutoff for small singular values.
                   Default: 1e-15

Returns:
    The pseudo-inverse of :attr:`input` of dimensions :math:`(*, n, m)`

Example::

    >>> input = torch.randn(3, 5)
    >>> input
    tensor([[ 0.5495,  0.0979, -1.4092, -0.1128,  0.4132],
            [-1.1143, -0.3662,  0.3042,  1.6374, -0.9294],
            [-0.3269, -0.5745, -0.0382, -0.5922, -0.6759]])
    >>> torch.pinverse(input)
    tensor([[ 0.0600, -0.1933, -0.2090],
            [-0.0903, -0.0817, -0.4752],
            [-0.7124, -0.1631, -0.2272],
            [ 0.1356,  0.3933, -0.5023],
            [-0.0308, -0.1725, -0.5216]])
    >>> # Batched pinverse example
    >>> a = torch.randn(2,6,3)
    >>> b = torch.pinverse(a)
    >>> torch.matmul(b, a)
    tensor([[[ 1.0000e+00,  1.6391e-07, -1.1548e-07],
            [ 8.3121e-08,  1.0000e+00, -2.7567e-07],
            [ 3.5390e-08,  1.4901e-08,  1.0000e+00]],

            [[ 1.0000e+00, -8.9407e-08,  2.9802e-08],
            [-2.2352e-07,  1.0000e+00,  1.1921e-07],
            [ 0.0000e+00,  8.9407e-08,  1.0000e+00]]])

.. _Moore-Penrose inverse: https://en.wikipedia.org/wiki/Moore%E2%80%93Penrose_inverse

.. _[1]: https://epubs.siam.org/doi/10.1137/0117004

.. _[2]: https://www.jstor.org/stable/2156365
""")

add_docstr(torch.fft, r"""
fft(input, signal_ndim, normalized=False) -> Tensor

Complex-to-complex Discrete Fourier Transform

This method computes the complex-to-complex discrete Fourier transform.
Ignoring the batch dimensions, it computes the following expression:

.. math::
    X[\omega_1, \dots, \omega_d] =
        \sum_{n_1=0}^{N_1-1} \dots \sum_{n_d=0}^{N_d-1} x[n_1, \dots, n_d]
         e^{-j\ 2 \pi \sum_{i=0}^d \frac{\omega_i n_i}{N_i}},

where :math:`d` = :attr:`signal_ndim` is number of dimensions for the
signal, and :math:`N_i` is the size of signal dimension :math:`i`.

This method supports 1D, 2D and 3D complex-to-complex transforms, indicated
by :attr:`signal_ndim`. :attr:`input` must be a tensor with last dimension
of size 2, representing the real and imaginary components of complex
numbers, and should have at least ``signal_ndim + 1`` dimensions with optionally
arbitrary number of leading batch dimensions. If :attr:`normalized` is set to
``True``, this normalizes the result by dividing it with
:math:`\sqrt{\prod_{i=1}^K N_i}` so that the operator is unitary.

Returns the real and the imaginary parts together as one tensor of the same
shape of :attr:`input`.

The inverse of this function is :func:`~torch.ifft`.

.. note::
    For CUDA tensors, an LRU cache is used for cuFFT plans to speed up
    repeatedly running FFT methods on tensors of same geometry with same
    configuration. See :ref:`cufft-plan-cache` for more details on how to
    monitor and control the cache.

.. warning::
    If the torch.fft module is imported then "torch.fft" will refer to the
    module and not this function. Use :meth:`torch.Tensor.fft` instead.

.. warning::
    Due to limited dynamic range of half datatype, performing this operation in half
    precision may cause the first element of result to overflow for certain inputs.

.. warning::
    For CPU tensors, this method is currently only available with MKL. Use
    :func:`torch.backends.mkl.is_available` to check if MKL is installed.

Arguments:
    input (Tensor): the input tensor of at least :attr:`signal_ndim` ``+ 1``
        dimensions
    signal_ndim (int): the number of dimensions in each signal.
        :attr:`signal_ndim` can only be 1, 2 or 3
    normalized (bool, optional): controls whether to return normalized results.
        Default: ``False``

Returns:
    Tensor: A tensor containing the complex-to-complex Fourier transform result

Example::

    >>> # unbatched 2D FFT
    >>> x = torch.randn(4, 3, 2)
    >>> torch.fft(x, 2)
    tensor([[[-0.0876,  1.7835],
             [-2.0399, -2.9754],
             [ 4.4773, -5.0119]],

            [[-1.5716,  2.7631],
             [-3.8846,  5.2652],
             [ 0.2046, -0.7088]],

            [[ 1.9938, -0.5901],
             [ 6.5637,  6.4556],
             [ 2.9865,  4.9318]],

            [[ 7.0193,  1.1742],
             [-1.3717, -2.1084],
             [ 2.0289,  2.9357]]])
    >>> # batched 1D FFT
    >>> torch.fft(x, 1)
    tensor([[[ 1.8385,  1.2827],
             [-0.1831,  1.6593],
             [ 2.4243,  0.5367]],

            [[-0.9176, -1.5543],
             [-3.9943, -2.9860],
             [ 1.2838, -2.9420]],

            [[-0.8854, -0.6860],
             [ 2.4450,  0.0808],
             [ 1.3076, -0.5768]],

            [[-0.1231,  2.7411],
             [-0.3075, -1.7295],
             [-0.5384, -2.0299]]])
    >>> # arbitrary number of batch dimensions, 2D FFT
    >>> x = torch.randn(3, 3, 5, 5, 2)
    >>> y = torch.fft(x, 2)
    >>> y.shape
    torch.Size([3, 3, 5, 5, 2])

""")

add_docstr(torch.ifft,
           r"""
ifft(input, signal_ndim, normalized=False) -> Tensor

Complex-to-complex Inverse Discrete Fourier Transform

This method computes the complex-to-complex inverse discrete Fourier
transform. Ignoring the batch dimensions, it computes the following
expression:

.. math::
    X[\omega_1, \dots, \omega_d] =
        \frac{1}{\prod_{i=1}^d N_i} \sum_{n_1=0}^{N_1-1} \dots \sum_{n_d=0}^{N_d-1} x[n_1, \dots, n_d]
         e^{\ j\ 2 \pi \sum_{i=0}^d \frac{\omega_i n_i}{N_i}},

where :math:`d` = :attr:`signal_ndim` is number of dimensions for the
signal, and :math:`N_i` is the size of signal dimension :math:`i`.

The argument specifications are almost identical with :func:`~torch.fft`.
However, if :attr:`normalized` is set to ``True``, this instead returns the
results multiplied by :math:`\sqrt{\prod_{i=1}^d N_i}`, to become a unitary
operator. Therefore, to invert a :func:`~torch.fft`, the :attr:`normalized`
argument should be set identically for :func:`~torch.fft`.

Returns the real and the imaginary parts together as one tensor of the same
shape of :attr:`input`.

The inverse of this function is :func:`~torch.fft`.

.. note::
    For CUDA tensors, an LRU cache is used for cuFFT plans to speed up
    repeatedly running FFT methods on tensors of same geometry with same
    configuration. See :ref:`cufft-plan-cache` for more details on how to
    monitor and control the cache.

.. warning::
    Due to limited dynamic range of half datatype, performing this operation in half
    precision may cause the first element of result to overflow for certain inputs.

.. warning::
    For CPU tensors, this method is currently only available with MKL. Use
    :func:`torch.backends.mkl.is_available` to check if MKL is installed.

Arguments:
    input (Tensor): the input tensor of at least :attr:`signal_ndim` ``+ 1``
        dimensions
    signal_ndim (int): the number of dimensions in each signal.
        :attr:`signal_ndim` can only be 1, 2 or 3
    normalized (bool, optional): controls whether to return normalized results.
        Default: ``False``

Returns:
    Tensor: A tensor containing the complex-to-complex inverse Fourier transform result

Example::

    >>> x = torch.randn(3, 3, 2)
    >>> x
    tensor([[[ 1.2766,  1.3680],
             [-0.8337,  2.0251],
             [ 0.9465, -1.4390]],

            [[-0.1890,  1.6010],
             [ 1.1034, -1.9230],
             [-0.9482,  1.0775]],

            [[-0.7708, -0.8176],
             [-0.1843, -0.2287],
             [-1.9034, -0.2196]]])
    >>> y = torch.fft(x, 2)
    >>> torch.ifft(y, 2)  # recover x
    tensor([[[ 1.2766,  1.3680],
             [-0.8337,  2.0251],
             [ 0.9465, -1.4390]],

            [[-0.1890,  1.6010],
             [ 1.1034, -1.9230],
             [-0.9482,  1.0775]],

            [[-0.7708, -0.8176],
             [-0.1843, -0.2287],
             [-1.9034, -0.2196]]])

""")

add_docstr(torch.rfft,
           r"""
rfft(input, signal_ndim, normalized=False, onesided=True) -> Tensor

Real-to-complex Discrete Fourier Transform

This method computes the real-to-complex discrete Fourier transform. It is
mathematically equivalent with :func:`~torch.fft` with differences only in
formats of the input and output.

This method supports 1D, 2D and 3D real-to-complex transforms, indicated
by :attr:`signal_ndim`. :attr:`input` must be a tensor with at least
``signal_ndim`` dimensions with optionally arbitrary number of leading batch
dimensions. If :attr:`normalized` is set to ``True``, this normalizes the result
by dividing it with :math:`\sqrt{\prod_{i=1}^K N_i}` so that the operator is
unitary, where :math:`N_i` is the size of signal dimension :math:`i`.

The real-to-complex Fourier transform results follow conjugate symmetry:

.. math::
    X[\omega_1, \dots, \omega_d] = X^*[N_1 - \omega_1, \dots, N_d - \omega_d],

where the index arithmetic is computed modulus the size of the corresponding
dimension, :math:`\ ^*` is the conjugate operator, and
:math:`d` = :attr:`signal_ndim`. :attr:`onesided` flag controls whether to avoid
redundancy in the output results. If set to ``True`` (default), the output will
not be full complex result of shape :math:`(*, 2)`, where :math:`*` is the shape
of :attr:`input`, but instead the last dimension will be halfed as of size
:math:`\lfloor \frac{N_d}{2} \rfloor + 1`.

The inverse of this function is :func:`~torch.irfft`.

.. note::
    For CUDA tensors, an LRU cache is used for cuFFT plans to speed up
    repeatedly running FFT methods on tensors of same geometry with same
    configuration. See :ref:`cufft-plan-cache` for more details on how to
    monitor and control the cache.

.. warning::
    Due to limited dynamic range of half datatype, performing this operation in half
    precision may cause the first element of result to overflow for certain inputs.

.. warning::
    For CPU tensors, this method is currently only available with MKL. Use
    :func:`torch.backends.mkl.is_available` to check if MKL is installed.

Arguments:
    input (Tensor): the input tensor of at least :attr:`signal_ndim` dimensions
    signal_ndim (int): the number of dimensions in each signal.
        :attr:`signal_ndim` can only be 1, 2 or 3
    normalized (bool, optional): controls whether to return normalized results.
        Default: ``False``
    onesided (bool, optional): controls whether to return half of results to
        avoid redundancy. Default: ``True``

Returns:
    Tensor: A tensor containing the real-to-complex Fourier transform result

Example::

    >>> x = torch.randn(5, 5)
    >>> torch.rfft(x, 2).shape
    torch.Size([5, 3, 2])
    >>> torch.rfft(x, 2, onesided=False).shape
    torch.Size([5, 5, 2])

""")


add_docstr(torch.irfft,
           r"""
irfft(input, signal_ndim, normalized=False, onesided=True, signal_sizes=None) -> Tensor

Complex-to-real Inverse Discrete Fourier Transform

This method computes the complex-to-real inverse discrete Fourier transform.
It is mathematically equivalent with :func:`ifft` with differences only in
formats of the input and output.

The argument specifications are almost identical with :func:`~torch.ifft`.
Similar to :func:`~torch.ifft`, if :attr:`normalized` is set to ``True``,
this normalizes the result by multiplying it with
:math:`\sqrt{\prod_{i=1}^K N_i}` so that the operator is unitary, where
:math:`N_i` is the size of signal dimension :math:`i`.

.. note::
    Due to the conjugate symmetry, :attr:`input` do not need to contain the full
    complex frequency values. Roughly half of the values will be sufficient, as
    is the case when :attr:`input` is given by :func:`~torch.rfft` with
    ``rfft(signal, onesided=True)``. In such case, set the :attr:`onesided`
    argument of this method to ``True``. Moreover, the original signal shape
    information can sometimes be lost, optionally set :attr:`signal_sizes` to be
    the size of the original signal (without the batch dimensions if in batched
    mode) to recover it with correct shape.

    Therefore, to invert an :func:`~torch.rfft`, the :attr:`normalized` and
    :attr:`onesided` arguments should be set identically for :func:`~torch.irfft`,
    and preferably a :attr:`signal_sizes` is given to avoid size mismatch. See the
    example below for a case of size mismatch.

    See :func:`~torch.rfft` for details on conjugate symmetry.

The inverse of this function is :func:`~torch.rfft`.

.. warning::
    Generally speaking, input to this function should contain values
    following conjugate symmetry. Note that even if :attr:`onesided` is
    ``True``, often symmetry on some part is still needed. When this
    requirement is not satisfied, the behavior of :func:`~torch.irfft` is
    undefined. Since :func:`torch.autograd.gradcheck` estimates numerical
    Jacobian with point perturbations, :func:`~torch.irfft` will almost
    certainly fail the check.

.. note::
    For CUDA tensors, an LRU cache is used for cuFFT plans to speed up
    repeatedly running FFT methods on tensors of same geometry with same
    configuration. See :ref:`cufft-plan-cache` for more details on how to
    monitor and control the cache.

.. warning::
    Due to limited dynamic range of half datatype, performing this operation in half
    precision may cause the first element of result to overflow for certain inputs.

.. warning::
    For CPU tensors, this method is currently only available with MKL. Use
    :func:`torch.backends.mkl.is_available` to check if MKL is installed.

Arguments:
    input (Tensor): the input tensor of at least :attr:`signal_ndim` ``+ 1``
        dimensions
    signal_ndim (int): the number of dimensions in each signal.
        :attr:`signal_ndim` can only be 1, 2 or 3
    normalized (bool, optional): controls whether to return normalized results.
        Default: ``False``
    onesided (bool, optional): controls whether :attr:`input` was halfed to avoid
        redundancy, e.g., by :func:`rfft`. Default: ``True``
    signal_sizes (list or :class:`torch.Size`, optional): the size of the original
        signal (without batch dimension). Default: ``None``

Returns:
    Tensor: A tensor containing the complex-to-real inverse Fourier transform result

Example::

    >>> x = torch.randn(4, 4)
    >>> torch.rfft(x, 2, onesided=True).shape
    torch.Size([4, 3, 2])
    >>>
    >>> # notice that with onesided=True, output size does not determine the original signal size
    >>> x = torch.randn(4, 5)

    >>> torch.rfft(x, 2, onesided=True).shape
    torch.Size([4, 3, 2])
    >>>
    >>> # now we use the original shape to recover x
    >>> x
    tensor([[-0.8992,  0.6117, -1.6091, -0.4155, -0.8346],
            [-2.1596, -0.0853,  0.7232,  0.1941, -0.0789],
            [-2.0329,  1.1031,  0.6869, -0.5042,  0.9895],
            [-0.1884,  0.2858, -1.5831,  0.9917, -0.8356]])
    >>> y = torch.rfft(x, 2, onesided=True)
    >>> torch.irfft(y, 2, onesided=True, signal_sizes=x.shape)  # recover x
    tensor([[-0.8992,  0.6117, -1.6091, -0.4155, -0.8346],
            [-2.1596, -0.0853,  0.7232,  0.1941, -0.0789],
            [-2.0329,  1.1031,  0.6869, -0.5042,  0.9895],
            [-0.1884,  0.2858, -1.5831,  0.9917, -0.8356]])

""")


add_docstr(torch.hann_window,
           """
hann_window(window_length, periodic=True, dtype=None, \
layout=torch.strided, device=None, requires_grad=False) -> Tensor
""" + r"""
Hann window function.

.. math::
    w[n] = \frac{1}{2}\ \left[1 - \cos \left( \frac{2 \pi n}{N - 1} \right)\right] =
            \sin^2 \left( \frac{\pi n}{N - 1} \right),

where :math:`N` is the full window size.

The input :attr:`window_length` is a positive integer controlling the
returned window size. :attr:`periodic` flag determines whether the returned
window trims off the last duplicate value from the symmetric window and is
ready to be used as a periodic window with functions like
:meth:`torch.stft`. Therefore, if :attr:`periodic` is true, the :math:`N` in
above formula is in fact :math:`\text{window\_length} + 1`. Also, we always have
``torch.hann_window(L, periodic=True)`` equal to
``torch.hann_window(L + 1, periodic=False)[:-1])``.

.. note::
    If :attr:`window_length` :math:`=1`, the returned window contains a single value 1.
""" + r"""
Arguments:
    window_length (int): the size of returned window
    periodic (bool, optional): If True, returns a window to be used as periodic
        function. If False, return a symmetric window.
    {dtype} Only floating point types are supported.
    layout (:class:`torch.layout`, optional): the desired layout of returned window tensor. Only
          ``torch.strided`` (dense layout) is supported.
    {device}
    {requires_grad}

Returns:
    Tensor: A 1-D tensor of size :math:`(\text{{window\_length}},)` containing the window

""".format(**factory_common_args))


add_docstr(torch.hamming_window,
           """
hamming_window(window_length, periodic=True, alpha=0.54, beta=0.46, dtype=None, \
layout=torch.strided, device=None, requires_grad=False) -> Tensor
""" + r"""
Hamming window function.

.. math::
    w[n] = \alpha - \beta\ \cos \left( \frac{2 \pi n}{N - 1} \right),

where :math:`N` is the full window size.

The input :attr:`window_length` is a positive integer controlling the
returned window size. :attr:`periodic` flag determines whether the returned
window trims off the last duplicate value from the symmetric window and is
ready to be used as a periodic window with functions like
:meth:`torch.stft`. Therefore, if :attr:`periodic` is true, the :math:`N` in
above formula is in fact :math:`\text{window\_length} + 1`. Also, we always have
``torch.hamming_window(L, periodic=True)`` equal to
``torch.hamming_window(L + 1, periodic=False)[:-1])``.

.. note::
    If :attr:`window_length` :math:`=1`, the returned window contains a single value 1.

.. note::
    This is a generalized version of :meth:`torch.hann_window`.
""" + r"""
Arguments:
    window_length (int): the size of returned window
    periodic (bool, optional): If True, returns a window to be used as periodic
        function. If False, return a symmetric window.
    alpha (float, optional): The coefficient :math:`\alpha` in the equation above
    beta (float, optional): The coefficient :math:`\beta` in the equation above
    {dtype} Only floating point types are supported.
    layout (:class:`torch.layout`, optional): the desired layout of returned window tensor. Only
          ``torch.strided`` (dense layout) is supported.
    {device}
    {requires_grad}

Returns:
    Tensor: A 1-D tensor of size :math:`(\text{{window\_length}},)` containing the window

""".format(**factory_common_args))


add_docstr(torch.bartlett_window,
           """
bartlett_window(window_length, periodic=True, dtype=None, \
layout=torch.strided, device=None, requires_grad=False) -> Tensor
""" + r"""
Bartlett window function.

.. math::
    w[n] = 1 - \left| \frac{2n}{N-1} - 1 \right| = \begin{cases}
        \frac{2n}{N - 1} & \text{if } 0 \leq n \leq \frac{N - 1}{2} \\
        2 - \frac{2n}{N - 1} & \text{if } \frac{N - 1}{2} < n < N \\
    \end{cases},

where :math:`N` is the full window size.

The input :attr:`window_length` is a positive integer controlling the
returned window size. :attr:`periodic` flag determines whether the returned
window trims off the last duplicate value from the symmetric window and is
ready to be used as a periodic window with functions like
:meth:`torch.stft`. Therefore, if :attr:`periodic` is true, the :math:`N` in
above formula is in fact :math:`\text{window\_length} + 1`. Also, we always have
``torch.bartlett_window(L, periodic=True)`` equal to
``torch.bartlett_window(L + 1, periodic=False)[:-1])``.

.. note::
    If :attr:`window_length` :math:`=1`, the returned window contains a single value 1.
""" + r"""
Arguments:
    window_length (int): the size of returned window
    periodic (bool, optional): If True, returns a window to be used as periodic
        function. If False, return a symmetric window.
    {dtype} Only floating point types are supported.
    layout (:class:`torch.layout`, optional): the desired layout of returned window tensor. Only
          ``torch.strided`` (dense layout) is supported.
    {device}
    {requires_grad}

Returns:
    Tensor: A 1-D tensor of size :math:`(\text{{window\_length}},)` containing the window

""".format(**factory_common_args))


add_docstr(torch.blackman_window,
           """
blackman_window(window_length, periodic=True, dtype=None, \
layout=torch.strided, device=None, requires_grad=False) -> Tensor
""" + r"""
Blackman window function.

.. math::
    w[n] = 0.42 - 0.5 \cos \left( \frac{2 \pi n}{N - 1} \right) + 0.08 \cos \left( \frac{4 \pi n}{N - 1} \right)

where :math:`N` is the full window size.

The input :attr:`window_length` is a positive integer controlling the
returned window size. :attr:`periodic` flag determines whether the returned
window trims off the last duplicate value from the symmetric window and is
ready to be used as a periodic window with functions like
:meth:`torch.stft`. Therefore, if :attr:`periodic` is true, the :math:`N` in
above formula is in fact :math:`\text{window\_length} + 1`. Also, we always have
``torch.blackman_window(L, periodic=True)`` equal to
``torch.blackman_window(L + 1, periodic=False)[:-1])``.

.. note::
    If :attr:`window_length` :math:`=1`, the returned window contains a single value 1.
""" + r"""
Arguments:
    window_length (int): the size of returned window
    periodic (bool, optional): If True, returns a window to be used as periodic
        function. If False, return a symmetric window.
    {dtype} Only floating point types are supported.
    layout (:class:`torch.layout`, optional): the desired layout of returned window tensor. Only
          ``torch.strided`` (dense layout) is supported.
    {device}
    {requires_grad}

Returns:
    Tensor: A 1-D tensor of size :math:`(\text{{window\_length}},)` containing the window

""".format(**factory_common_args))


add_docstr(torch.vander,
           """
vander(x, N=None, increasing=False) -> Tensor
""" + r"""
Generates a Vandermonde matrix.

The columns of the output matrix are elementwise powers of the input vector :math:`x^{{(N-1)}}, x^{{(N-2)}}, ..., x^0`.
If increasing is True, the order of the columns is reversed :math:`x^0, x^1, ..., x^{{(N-1)}}`. Such a
matrix with a geometric progression in each row is named for Alexandre-Theophile Vandermonde.

Arguments:
    x (Tensor): 1-D input tensor.
    N (int, optional): Number of columns in the output. If N is not specified,
        a square array is returned :math:`(N = len(x))`.
    increasing (bool, optional): Order of the powers of the columns. If True,
        the powers increase from left to right, if False (the default) they are reversed.

Returns:
    Tensor: Vandermonde matrix. If increasing is False, the first column is :math:`x^{{(N-1)}}`,
    the second :math:`x^{{(N-2)}}` and so forth. If increasing is True, the columns
    are :math:`x^0, x^1, ..., x^{{(N-1)}}`.

Example::

    >>> x = torch.tensor([1, 2, 3, 5])
    >>> torch.vander(x)
    tensor([[  1,   1,   1,   1],
            [  8,   4,   2,   1],
            [ 27,   9,   3,   1],
            [125,  25,   5,   1]])
    >>> torch.vander(x, N=3)
    tensor([[ 1,  1,  1],
            [ 4,  2,  1],
            [ 9,  3,  1],
            [25,  5,  1]])
    >>> torch.vander(x, N=3, increasing=True)
    tensor([[ 1,  1,  1],
            [ 1,  2,  4],
            [ 1,  3,  9],
            [ 1,  5, 25]])

""".format(**factory_common_args))


add_docstr(torch.unbind,
           r"""
unbind(input, dim=0) -> seq

Removes a tensor dimension.

Returns a tuple of all slices along a given dimension, already without it.

Arguments:
    input (Tensor): the tensor to unbind
    dim (int): dimension to remove

Example::

    >>> torch.unbind(torch.tensor([[1, 2, 3],
    >>>                            [4, 5, 6],
    >>>                            [7, 8, 9]]))
    (tensor([1, 2, 3]), tensor([4, 5, 6]), tensor([7, 8, 9]))
""")


add_docstr(torch.combinations,
           r"""
combinations(input, r=2, with_replacement=False) -> seq

Compute combinations of length :math:`r` of the given tensor. The behavior is similar to
python's `itertools.combinations` when `with_replacement` is set to `False`, and
`itertools.combinations_with_replacement` when `with_replacement` is set to `True`.

Arguments:
    input (Tensor): 1D vector.
    r (int, optional): number of elements to combine
    with_replacement (boolean, optional): whether to allow duplication in combination

Returns:
    Tensor: A tensor equivalent to converting all the input tensors into lists, do
    `itertools.combinations` or `itertools.combinations_with_replacement` on these
    lists, and finally convert the resulting list into tensor.

Example::

    >>> a = [1, 2, 3]
    >>> list(itertools.combinations(a, r=2))
    [(1, 2), (1, 3), (2, 3)]
    >>> list(itertools.combinations(a, r=3))
    [(1, 2, 3)]
    >>> list(itertools.combinations_with_replacement(a, r=2))
    [(1, 1), (1, 2), (1, 3), (2, 2), (2, 3), (3, 3)]
    >>> tensor_a = torch.tensor(a)
    >>> torch.combinations(tensor_a)
    tensor([[1, 2],
            [1, 3],
            [2, 3]])
    >>> torch.combinations(tensor_a, r=3)
    tensor([[1, 2, 3]])
    >>> torch.combinations(tensor_a, with_replacement=True)
    tensor([[1, 1],
            [1, 2],
            [1, 3],
            [2, 2],
            [2, 3],
            [3, 3]])
""")

add_docstr(torch.trapz,
           r"""
trapz(y, x, *, dim=-1) -> Tensor

Estimate :math:`\int y\,dx` along `dim`, using the trapezoid rule.

Arguments:
    y (Tensor): The values of the function to integrate
    x (Tensor): The points at which the function `y` is sampled.
        If `x` is not in ascending order, intervals on which it is decreasing
        contribute negatively to the estimated integral (i.e., the convention
        :math:`\int_a^b f = -\int_b^a f` is followed).
    dim (int): The dimension along which to integrate.
        By default, use the last dimension.

Returns:
    A Tensor with the same shape as the input, except with `dim` removed.
    Each element of the returned tensor represents the estimated integral
    :math:`\int y\,dx` along `dim`.

Example::

    >>> y = torch.randn((2, 3))
    >>> y
    tensor([[-2.1156,  0.6857, -0.2700],
            [-1.2145,  0.5540,  2.0431]])
    >>> x = torch.tensor([[1, 3, 4], [1, 2, 3]])
    >>> torch.trapz(y, x)
    tensor([-1.2220,  0.9683])

.. function:: trapz(y, *, dx=1, dim=-1) -> Tensor

As above, but the sample points are spaced uniformly at a distance of `dx`.

Arguments:
    y (Tensor): The values of the function to integrate
    dx (float): The distance between points at which `y` is sampled.
    dim (int): The dimension along which to integrate.
        By default, use the last dimension.

Returns:
    A Tensor with the same shape as the input, except with `dim` removed.
    Each element of the returned tensor represents the estimated integral
    :math:`\int y\,dx` along `dim`.
""")

add_docstr(torch.repeat_interleave,
           r"""
repeat_interleave(input, repeats, dim=None) -> Tensor

Repeat elements of a tensor.

.. warning::

    This is different from :meth:`torch.Tensor.repeat` but similar to ``numpy.repeat``.

Args:
    {input}
    repeats (Tensor or int): The number of repetitions for each element.
        repeats is broadcasted to fit the shape of the given axis.
    dim (int, optional): The dimension along which to repeat values.
        By default, use the flattened input array, and return a flat output
        array.

Returns:
    Tensor: Repeated tensor which has the same shape as input, except along the
     given axis.

Example::

    >>> x = torch.tensor([1, 2, 3])
    >>> x.repeat_interleave(2)
    tensor([1, 1, 2, 2, 3, 3])
    >>> y = torch.tensor([[1, 2], [3, 4]])
    >>> torch.repeat_interleave(y, 2)
    tensor([1, 1, 2, 2, 3, 3, 4, 4])
    >>> torch.repeat_interleave(y, 3, dim=1)
    tensor([[1, 1, 1, 2, 2, 2],
            [3, 3, 3, 4, 4, 4]])
    >>> torch.repeat_interleave(y, torch.tensor([1, 2]), dim=0)
    tensor([[1, 2],
            [3, 4],
            [3, 4]])

.. function:: repeat_interleave(repeats) -> Tensor

If the `repeats` is `tensor([n1, n2, n3, ...])`, then the output will be
`tensor([0, 0, ..., 1, 1, ..., 2, 2, ..., ...])` where `0` appears `n1` times,
`1` appears `n2` times, `2` appears `n3` times, etc.
""".format(**common_args))


add_docstr(torch.quantize_per_tensor,
           r"""
quantize_per_tensor(input, scale, zero_point, dtype) -> Tensor

Converts a float tensor to a quantized tensor with given scale and zero point.

Arguments:
    input (Tensor): float tensor to quantize
    scale (float): scale to apply in quantization formula
    zero_point (int): offset in integer value that maps to float zero
    dtype (:class:`torch.dtype`): the desired data type of returned tensor.
        Has to be one of the quantized dtypes: ``torch.quint8``, ``torch.qint8``, ``torch.qint32``

Returns:
    Tensor: A newly quantized tensor

Example::

    >>> torch.quantize_per_tensor(torch.tensor([-1.0, 0.0, 1.0, 2.0]), 0.1, 10, torch.quint8)
    tensor([-1.,  0.,  1.,  2.], size=(4,), dtype=torch.quint8,
           quantization_scheme=torch.per_tensor_affine, scale=0.1, zero_point=10)
    >>> torch.quantize_per_tensor(torch.tensor([-1.0, 0.0, 1.0, 2.0]), 0.1, 10, torch.quint8).int_repr()
    tensor([ 0, 10, 20, 30], dtype=torch.uint8)
""")

add_docstr(torch.quantize_per_channel,
           r"""
quantize_per_channel(input, scales, zero_points, axis, dtype) -> Tensor

Converts a float tensor to a per-channel quantized tensor with given scales and zero points.

Arguments:
    input (Tensor): float tensor to quantize
    scales (Tensor): float 1D tensor of scales to use, size should match ``input.size(axis)``
    zero_points (int): integer 1D tensor of offset to use, size should match ``input.size(axis)``
    axis (int): dimension on which apply per-channel quantization
    dtype (:class:`torch.dtype`): the desired data type of returned tensor.
        Has to be one of the quantized dtypes: ``torch.quint8``, ``torch.qint8``, ``torch.qint32``

Returns:
    Tensor: A newly quantized tensor

Example::

    >>> x = torch.tensor([[-1.0, 0.0], [1.0, 2.0]])
    >>> torch.quantize_per_channel(x, torch.tensor([0.1, 0.01]), torch.tensor([10, 0]), 0, torch.quint8)
    tensor([[-1.,  0.],
            [ 1.,  2.]], size=(2, 2), dtype=torch.quint8,
           quantization_scheme=torch.per_channel_affine,
           scale=tensor([0.1000, 0.0100], dtype=torch.float64),
           zero_point=tensor([10,  0]), axis=0)
    >>> torch.quantize_per_channel(x, torch.tensor([0.1, 0.01]), torch.tensor([10, 0]), 0, torch.quint8).int_repr()
    tensor([[  0,  10],
            [100, 200]], dtype=torch.uint8)
""")

add_docstr(torch.Generator,
           r"""
Generator(device='cpu') -> Generator

Creates and returns a generator object that manages the state of the algorithm which
produces pseudo random numbers. Used as a keyword argument in many :ref:`inplace-random-sampling`
functions.

Arguments:
    device (:class:`torch.device`, optional): the desired device for the generator.

Returns:
    Generator: An torch.Generator object.

Example::

    >>> g_cpu = torch.Generator()
    >>> g_cuda = torch.Generator(device='cuda')
""")


add_docstr(torch.Generator.set_state,
           r"""
Generator.set_state(new_state) -> void

Sets the Generator state.

Arguments:
    new_state (torch.ByteTensor): The desired state.

Example::

    >>> g_cpu = torch.Generator()
    >>> g_cpu_other = torch.Generator()
    >>> g_cpu.set_state(g_cpu_other.get_state())
""")


add_docstr(torch.Generator.get_state,
           r"""
Generator.get_state() -> Tensor

Returns the Generator state as a ``torch.ByteTensor``.

Returns:
    Tensor: A ``torch.ByteTensor`` which contains all the necessary bits
    to restore a Generator to a specific point in time.

Example::

    >>> g_cpu = torch.Generator()
    >>> g_cpu.get_state()
""")


add_docstr(torch.Generator.manual_seed,
           r"""
Generator.manual_seed(seed) -> Generator

Sets the seed for generating random numbers. Returns a `torch.Generator` object.
It is recommended to set a large seed, i.e. a number that has a good balance of 0
and 1 bits. Avoid having many 0 bits in the seed.

Arguments:
    seed (int): The desired seed. Value must be within the inclusive range
        `[-0x8000_0000_0000_0000, 0xffff_ffff_ffff_ffff]`. Otherwise, a RuntimeError
        is raised. Negative inputs are remapped to positive values with the formula
        `0xffff_ffff_ffff_ffff + seed`.

Returns:
    Generator: An torch.Generator object.

Example::

    >>> g_cpu = torch.Generator()
    >>> g_cpu.manual_seed(2147483647)
""")


add_docstr(torch.Generator.initial_seed,
           r"""
Generator.initial_seed() -> int

Returns the initial seed for generating random numbers.

Example::

    >>> g_cpu = torch.Generator()
    >>> g_cpu.initial_seed()
    2147483647
""")


add_docstr(torch.Generator.seed,
           r"""
Generator.seed() -> int

Gets a non-deterministic random number from std::random_device or the current
time and uses it to seed a Generator.

Example::

    >>> g_cpu = torch.Generator()
    >>> g_cpu.seed()
    1516516984916
""")


add_docstr(torch.Generator.device,
           r"""
Generator.device -> device

Gets the current device of the generator.

Example::

    >>> g_cpu = torch.Generator()
    >>> g_cpu.device
    device(type='cpu')
""")

add_docstr(torch.searchsorted,
           r"""
searchsorted(sorted_sequence, values, out_int32=False, right=False, out=None) -> Tensor

Find the indices from the *innermost* dimension of :attr:`sorted_sequence` such that, if the
corresponding values in :attr:`values` were inserted before the indices, the order of the
corresponding *innermost* dimension within :attr:`sorted_sequence` would be preserved.
Return a new tensor with the same size as :attr:`values`. If :attr:`right` is False (default),
then the left boundary of :attr:`sorted_sequence` is closed. More formally, the returned index
satisfies the following rules:

.. list-table::
   :widths: 12 10 78
   :header-rows: 1

   * - :attr:`sorted_sequence`
     - :attr:`right`
     - *returned index satisfies*
   * - 1-D
     - False
     - ``sorted_sequence[i-1] <= values[m][n]...[l][x] < sorted_sequence[i]``
   * - 1-D
     - True
     - ``sorted_sequence[i-1] < values[m][n]...[l][x] <= sorted_sequence[i]``
   * - N-D
     - False
     - ``sorted_sequence[m][n]...[l][i-1] <= values[m][n]...[l][x] < sorted_sequence[m][n]...[l][i]``
   * - N-D
     - True
     - ``sorted_sequence[m][n]...[l][i-1] < values[m][n]...[l][x] <= sorted_sequence[m][n]...[l][i]``

Args:
    sorted_sequence (Tensor): N-D or 1-D tensor, containing monotonically increasing sequence on the *innermost*
                              dimension.
    values (Tensor or Scalar): N-D tensor or a Scalar containing the search value(s).
    out_int32 (bool, optional): indicate the output data type. torch.int32 if True, torch.int64 otherwise.
                                Default value is False, i.e. default output data type is torch.int64.
    right (bool, optional): if False, return the first suitable location that is found. If True, return the
                            last such index. If no suitable index found, return 0 for non-numerical value
                            (eg. nan, inf) or the size of *innermost* dimension within :attr:`sorted_sequence`
                            (one pass the last index of the *innermost* dimension). In other words, if False,
                            gets the lower bound index for each value in :attr:`values` on the corresponding
                            *innermost* dimension of the :attr:`sorted_sequence`. If True, gets the upper
                            bound index instead. Default value is False.
    out (Tensor, optional): the output tensor, must be the same size as :attr:`values` if provided.

.. note:: If your use case is always 1-D sorted sequence, :func:`torch.bucketize` is preferred,
          because it has fewer dimension checks resulting in slightly better performance.


Example::

    >>> sorted_sequence = torch.tensor([[1, 3, 5, 7, 9], [2, 4, 6, 8, 10]])
    >>> sorted_sequence
    tensor([[ 1,  3,  5,  7,  9],
            [ 2,  4,  6,  8, 10]])
    >>> values = torch.tensor([[3, 6, 9], [3, 6, 9]])
    >>> values
    tensor([[3, 6, 9],
            [3, 6, 9]])
    >>> torch.searchsorted(sorted_sequence, values)
    tensor([[1, 3, 4],
            [1, 2, 4]])
    >>> torch.searchsorted(sorted_sequence, values, right=True)
    tensor([[2, 3, 5],
            [1, 3, 4]])

    >>> sorted_sequence_1d = torch.tensor([1, 3, 5, 7, 9])
    >>> sorted_sequence_1d
    tensor([1, 3, 5, 7, 9])
    >>> torch.searchsorted(sorted_sequence_1d, values)
    tensor([[1, 3, 4],
            [1, 3, 4]])
""")

add_docstr(torch.bucketize,
           r"""
bucketize(input, boundaries, out_int32=False, right=False, out=None) -> Tensor

Returns the indices of the buckets to which each value in the :attr:`input` belongs, where the
boundaries of the buckets are set by :attr:`boundaries`. Return a new tensor with the same size
as :attr:`input`. If :attr:`right` is False (default), then the left boundary is closed. More
formally, the returned index satisfies the following rules:

.. list-table::
   :widths: 15 85
   :header-rows: 1

   * - :attr:`right`
     - *returned index satisfies*
   * - False
     - ``boundaries[i-1] <= input[m][n]...[l][x] < boundaries[i]``
   * - True
     - ``boundaries[i-1] < input[m][n]...[l][x] <= boundaries[i]``

Args:
    input (Tensor or Scalar): N-D tensor or a Scalar containing the search value(s).
    boundaries (Tensor): 1-D tensor, must contain a monotonically increasing sequence.
    out_int32 (bool, optional): indicate the output data type. torch.int32 if True, torch.int64 otherwise.
                                Default value is False, i.e. default output data type is torch.int64.
    right (bool, optional): if False, return the first suitable location that is found. If True, return the
                            last such index. If no suitable index found, return 0 for non-numerical value
                            (eg. nan, inf) or the size of :attr:`boundaries` (one pass the last index).
                            In other words, if False, gets the lower bound index for each value in :attr:`input`
                            from :attr:`boundaries`. If True, gets the upper bound index instead.
                            Default value is False.
    out (Tensor, optional): the output tensor, must be the same size as :attr:`input` if provided.


Example::

    >>> boundaries = torch.tensor([1, 3, 5, 7, 9])
    >>> boundaries
    tensor([1, 3, 5, 7, 9])
    >>> v = torch.tensor([[3, 6, 9], [3, 6, 9]])
    >>> v
    tensor([[3, 6, 9],
            [3, 6, 9]])
    >>> torch.bucketize(v, boundaries)
    tensor([[1, 3, 4],
            [1, 3, 4]])
    >>> torch.bucketize(v, boundaries, right=True)
    tensor([[2, 3, 5],
            [2, 3, 5]])
""")<|MERGE_RESOLUTION|>--- conflicted
+++ resolved
@@ -2370,20 +2370,8 @@
 add_docstr(torch.div, r"""
 div(input, other, *, out=None) -> Tensor
 
-<<<<<<< HEAD
-Divides each element of the input ``input`` with the scalar ``other`` and
-returns a new resulting tensor.
-
-.. warning::
-    Integer division using div is no longer supported, and in a future release
-    div will perform true division as in Python 3. Use :func:`torch.true_divide`
-    or :func:`torch.floor_divide` (// in Python), instead. To mimic the historic
-    integer division behavior, use
-    `torch.trunc(torch.true_divide(input, other)).to(torch.result_type(input, other))`.
-=======
 Divides each element of the input ``input`` by the corresponding element of
 :attr:`other`.
->>>>>>> ed862d36
 
 .. math::
     \text{{out}}_i = \frac{{\text{{input}}_i}}{{\text{{other}}_i}}
