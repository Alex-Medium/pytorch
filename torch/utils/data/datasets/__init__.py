--- conflicted
+++ resolved
@@ -8,12 +8,7 @@
 from .routeddecoderdataset import RoutedDecoderIterableDataset
 from .groupbyfilenamedataset import GroupByFilenameIterableDataset
 
-<<<<<<< HEAD
-__all__ = ['ListDirFilesIterableDataset', 'LoadFilesFromDiskIterableDataset', 'ReadFilesFromTarIterableDataset',
-           'ReadFilesFromZipIterableDataset', 'RoutedDecoderIterableDataset', 'GroupByFilenameIterableDataset']
-=======
 __all__ = ['BatchIterableDataset', 'CollateIterableDataset', 'ListDirFilesIterableDataset',
            'LoadFilesFromDiskIterableDataset', 'SamplerIterableDataset',
            'ListDirFilesIterableDataset', 'LoadFilesFromDiskIterableDataset', 'ReadFilesFromTarIterableDataset',
-           'ReadFilesFromZipIterableDataset', 'RoutedDecoderIterableDataset']
->>>>>>> 78c73d41
+           'ReadFilesFromZipIterableDataset', 'RoutedDecoderIterableDataset', 'GroupByFilenameIterableDataset']